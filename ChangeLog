<<<<<<< HEAD
=======
Fri Jul 11 15:12:19 UTC 2014  Peter Oschwald  <oschwaldp@ociweb.com>

        * dds/DCPS/InstanceDataSampleList.inl:
        * dds/DCPS/SendStateDataSampleList.cpp:
        * dds/DCPS/WriterDataSampleList.inl:

          Fixed fuzz errors

        * dds/DCPS/WriteDataContainer.h:
        * dds/DCPS/WriteDataContainer.cpp:

          Replaced foward declaration of DataSampleElement to a full
          include in WriteDataContainer.h to capture the typedef for
          the allocator.

Thu Jul 10 16:17:35 UTC 2014  Byron Harris  <harrisb@ociweb.com>

        * bin/dcps_tests.lst:
        * tests/DCPS/ManyToMany/README:
        * tests/DCPS/ManyToMany/rtps_disc.ini:
        * tests/DCPS/ManyToMany/rtps_disc_tcp.ini:

          Added RTPS discovery options to the ManyToMany test.

Thu Jul 10 15:01:11 UTC 2014  Peter Oschwald  <oschwaldp@ociweb.com>

        * Merged the branch "DataSampleList_split" which:

          Split the DataSampleList interface into three distinct list
          interfaces denoting and clarifying their functionality and
          responsibilities.  This eliminates the requirement that an
          DataSampleList instance is to only be used in a certain "mode"
          --a list for a data writer, a list for a instance, or a list
          for send state--.

          DataSampleList is replaced by:
            WriterDataSampleList
            InstanceDataSampleList
            SendStateDataSampleList

          struct DataSampleListElement has been replaced by a first
          class object DataSampleElement.  This was done to control
          access to the list pointer elements, which now are only
          modified through the list interfaces.

Wed Jul  9 20:19:51 UTC 2014  Brian Johnson  <johnsonb@ociweb.com>

        * tests/DCPS/ManyToMany/README:

          Added information about how to pass parameters to run_test.pl.

Wed Jul  9 17:59:26 UTC 2014  Brian Johnson  <johnsonb@ociweb.com>

        * dds/DCPS/MessageTracker.cpp:

          Fixed logic for reporting and exiting after wait timed out.

        * tests/DCPS/QueryCondition/run_test.pl:

          Added printing out command line for executables that are started.

Wed Jul  9 17:25:49 UTC 2014  Jeff Schmitz  <schmitzj@ociweb.com>

        * tests/DCPS/ManualAssertLiveliness/DataReaderListener.cpp:
        * tests/DCPS/ManualAssertLiveliness/Writer.cpp:

          Logging changes.

Wed Jul  9 15:12:35 UTC 2014  Jeff Schmitz  <schmitzj@ociweb.com>

        * bin/dcps_tests.lst:

          Add back Thrasher test cases.

Tue Jul  8 19:42:52 UTC 2014  Brian Johnson  <johnsonb@ociweb.com>

        * dds/DCPS/DomainParticipantImpl.cpp:

          Calling fini_bit on discovery before deleting
          BIT entities.

        * dds/DCPS/Discovery.h:
        * dds/DCPS/InfoRepoDiscovery/InfoRepoDiscovery.h:
        * dds/DCPS/InfoRepoDiscovery/InfoRepoDiscovery.cpp:
        * dds/DCPS/RTPS/RtpsDiscovery.h:
        * dds/DCPS/RTPS/RtpsDiscovery.cpp:

          Added fini_bit to indicate that BIT entities are being
          deleted (and should no longer be used).

        * dds/DCPS/RTPS/Sedp.h:
        * dds/DCPS/RTPS/Sedp.cpp:

          Added class to wait for acknowledgements from other thread and
          added method to request for Sedp::Task to acknowledge to spdp.

        * dds/DCPS/RTPS/Spdp.h:
        * dds/DCPS/RTPS/Spdp.cpp:

          Added a WaitForAcks object to use in fini_bit to wait for
          SpdpTransport (actually reactor) thread and Sedp::Task have sent
          an acknowledgement, so that we know that all threads will see
          that subscriber_bit_ is nil.

Tue Jul  8 14:40:32 UTC 2014  Brian Johnson  <johnsonb@ociweb.com>

        * dds/DCPS/RTPS/Sedp.h:
        * dds/DCPS/RTPS/Sedp.cpp:
        * dds/DCPS/RTPS/Spdp.h:
        * dds/DCPS/RTPS/Spdp.cpp:
        * dds/idl/CPPTemplate.txt:

          Reverted revisions 6373 and 6376.

Tue Jul  8 14:15:38 UTC 2014  Brian Johnson  <johnsonb@ociweb.com>

        * dds/DCPS/RTPS/Sedp.cpp:
        * dds/DCPS/RTPS/Spdp.cpp:

          Increased the log level for messages on shutdown.

Tue Jul  8 02:49:18 UTC 2014  Brian Johnson  <johnsonb@ociweb.com>

        * dds/idl/CPPTemplate.txt:

          Fixed fuzz error.

Mon Jul  7 21:15:36 UTC 2014  Jeff Schmitz  <schmitzj@ociweb.com>

        * bin/PerlDDS/Cross_Sync.pm:
        * bin/PerlDDS/Cross_Sync_Common.pm:

          Force verbose.
Mon Jul  7 21:02:05 UTC 2014  Brian Johnson  <johnsonb@ociweb.com>

        * dds/idl/CPPTemplate.txt:

          Added check for get_deleted in store_synthetic_data and
          set_instance_state to prevent spdp/sedp from writing
          while the data reader is being deleted.

        * dds/DCPS/RTPS/Sedp.h:

          Added Psuedovar to keep var to data readers while providing
          derived pointer and change *_bit() methods to return
          Psuedovars.

        * dds/DCPS/RTPS/Sedp.cpp:
        * dds/DCPS/RTPS/Spdp.h:
        * dds/DCPS/RTPS/Spdp.cpp:

          Changed *_bit() methods to return Psuedovars.

        * bin/PerlDDS/Run_Test.pm:

          Cleanup of temporary diagnostics.

>>>>>>> e8536b72
Thu Jul  3 19:45:42 UTC 2014  Jeff Schmitz  <schmitzj@ociweb.com>

        * configure:

          Download TAO 2.2a instead of 1.6a

Thu Jul  3 03:34:14 UTC 2014  Brian Johnson  <johnsonb@ociweb.com>

        * dds/DCPS/RTPS/Sedp.cpp:

          Improved logging.

        * dds/DCPS/RTPS/Spdp.cpp:

          Moved shutting down sedp before shutting down transport.

Wed Jul  2 18:22:15 UTC 2014  Brian Johnson  <johnsonb@ociweb.com>

        * bin/PerlDDS/Run_Test.pm:

          Fixed to only report that their are errors in log files if the status is
          still good.

        * dds/DCPS/RTPS/Sedp.cpp:
        * dds/DCPS/RTPS/Spdp.cpp:

          Added log statements to identify where ACCESS VIOLATION is occurring.

Tue Jul  1 20:20:50 UTC 2014  Brian Johnson  <johnsonb@ociweb.com>

        * bin/PerlDDS/Run_Test.pm:

          Adding tracking of wait*_pending in TestFramework.

Tue Jul  1 20:04:13 UTC 2014  Brian Johnson  <johnsonb@ociweb.com>

        * dds/DCPS/MessageTracker.h:

          Added include file.

Tue Jul  1 18:40:48 UTC 2014  Brian Johnson  <johnsonb@ociweb.com>

        * tests/DCPS/ManyToMany/run_test.pl:

          Letting TestFramework add DCPS_debug_level flag.

Tue Jul  1 18:34:14 UTC 2014  Brian Johnson  <johnsonb@ociweb.com>

        * bin/PerlDDS/Run_Test.pm:

          Cleaned up preventing adding flags.

        * tests/DCPS/ManyToMany/run_test.pl:

          Changed to use TestFramework.

Tue Jul  1 17:50:00 UTC 2014  Brian Johnson  <johnsonb@ociweb.com>

        * bin/PerlDDS/Run_Test.pm:

          Added logic to indicate errors in log files that TestFramework
          should ignore.

        * dds/DCPS/DomainParticipantFactoryImpl.cpp:
        * dds/DCPS/Service_Participant.cpp:

          Added log messages indicating when dtor is called.

        * dds/DCPS/MessageTracker.cpp:

          Added traceability to redmine issue and fixed log statement.

        * dds/DCPS/WriteDataContainer.cpp:

          Fixed log statement.

        * tests/DCPS/Messenger/run_test.pl:
        * tests/DCPS/LargeSample/run_test.pl:

          Added ignoring already identified redmine issue.

Tue Jul  1 17:16:24 UTC 2014  Jeff Schmitz  <schmitzj@ociweb.com>

        * dds/DCPS/transport/framework/DataLinkSet.h:
        * dds/DCPS/transport/framework/DataLinkSet.inl:

          Copy map_ and release lock in send_control prior to calling send_i
          due to deadlock.

        * tests/DCPS/ManualAssertLiveliness/Writer.cpp:

          Identify sending writer in sample.

        * tests/DCPS/ManualAssertLiveliness/subscriber.cpp:

          Keep last 4 messages, due to multiple writers.

Tue Jul  1 15:45:06 UTC 2014  Brian Johnson  <johnsonb@ociweb.com>

        * bin/PerlDDS/Run_Test.pm:

          Increased time to wait for 2nd and all following processes to
          shutdown before killing and added missing _alternate_transport.

        * tests/DCPS/LargeSample/run_test.pl:

          Increased time to wait before killing the subscriber.

        * tests/DCPS/Messenger/run_test.pl:

          Changed order of creation to cause subscriber to be killed first,
          increased time to wait for subscriber to be kill, and changed to use
          default TestFramework functionality.

Tue Jul  1 15:09:38 UTC 2014  Brian Johnson  <johnsonb@ociweb.com>

        * dds/DCPS/MessageTracker.h:
        * dds/DCPS/MessageTracker.cpp:

          Added description in log messages of the source of the messages and
          fixed for wide character builds.

        * dds/DCPS/WriteDataContainer.cpp:

          Fixed for wide character builds.

        * dds/DCPS/DataWriterImpl.cpp:
        * dds/DCPS/transport/framework/DataLink.cpp:
        * dds/DCPS/transport/framework/DataLinkSet.cpp:

          Added passing in message source to the MessageTracker.

        * dds/DCPS/transport/framework/SendResponseListener.h:
        * dds/DCPS/transport/framework/SendResponseListener.cpp:

          Added passing through the message source.

        * tests/DCPS/LargeSample/run_test.pl:

          Cleanup of unneeded variables.

Tue Jul  1 13:04:06 UTC 2014  Brian Johnson  <johnsonb@ociweb.com>

        * bin/PerlDDS/Run_Test.pm:

          Added more default flags provided.

        * dds/DCPS/MessageTracker.cpp:
        * dds/DCPS/WriteDataContainer.cpp:

          Fixed wide character error.

        * tests/DCPS/LargeSample/run_test.pl:

          Using defaulted flags.

Mon Jun 30 18:34:55 UTC 2014  Brian Johnson  <johnsonb@ociweb.com>

        * dds/DCPS/MessageTracker.h:
        * dds/DCPS/MessageTracker.cpp:

          Added static method to return a timestamp, since
          ACE::timestamp for any time is not supported in
          TAO 1.6a.

        * dds/DCPS/WriteDataContainer.cpp:

          Changed to used MessageTracker::timestamp.

Mon Jun 30 17:08:33 UTC 2014  Brian Johnson  <johnsonb@ociweb.com>

        * dds/DCPS/MessageTracker.cpp:
        * dds/DCPS/WriteDataContainer.cpp:

          Fixed include file case.

Mon Jun 30 16:39:11 UTC 2014  Brian Johnson  <johnsonb@ociweb.com>

        * dds/DCPS/MessageTracker.cpp:
        * dds/DCPS/WriteDataContainer.cpp:

          Added logging when the pending timeout wait time is over.

        * tests/DCPS/PersistentInfoRepo/Publisher.cpp:
        * tests/DCPS/PersistentInfoRepo/Subscriber.cpp:

          Fixed const-ness.

Mon Jun 30 14:35:49 UTC 2014  Brian Johnson  <johnsonb@ociweb.com>

        * bin/PerlDDS/Run_Test.pm:

          Fixed formatting dates and times with leading 0s.

Mon Jun 30 12:51:23 UTC 2014  Brian Johnson  <johnsonb@ociweb.com>

        * bin/PerlDDS/Run_Test.pm:

          Fixed fuzz errors.

Fri Jun 27 21:42:27 UTC 2014  Brian Johnson  <johnsonb@ociweb.com>

        * bin/PerlDDS/Run_Test.pm:

          Added more common functionality for tests.

        * tests/DCPS/LargeSample/run_test.pl:

          Converted to use TestFramework.

        * tests/DCPS/ManyToMany/run_test.pl:

          Fixed flags.

        * tests/DCPS/Messenger/run_test.pl:

          More cleanup and using TestFramework default values.

Fri Jun 27 15:44:13 UTC 2014  Brian Johnson  <johnsonb@ociweb.com>

        * tests/DCPS/LargeSample/run_test.pl:
        * tests/DCPS/ManyToMany/run_test.pl:
        * tests/DCPS/Messenger/run_test.pl:

          Setting the pending message wait time to 1 second.

Fri Jun 27 15:07:51 UTC 2014  Brian Johnson  <johnsonb@ociweb.com>

        * dds/DCPS/MessageTracker.cpp:
        * dds/DCPS/WriteDataContainer.cpp:

          Changed to only report an error on timeout if messages are still pending.

Thu Jun 26 21:09:27 UTC 2014  Brian Johnson  <johnsonb@ociweb.com>

        * bin/PerlDDS/Run_Test.pm:

          Fixed fuzz errors.

Thu Jun 26 20:49:54 UTC 2014  Brian Johnson  <johnsonb@ociweb.com>

        * bin/PerlDDS/Run_Test.pm:

          Fixed typo.

Thu Jun 26 20:44:58 UTC 2014  Brian Johnson  <johnsonb@ociweb.com>

        * bin/PerlDDS/Run_Test.pm:

          Fixed printing log files when test fails.

Thu Jun 26 20:31:43 UTC 2014  Brian Johnson  <johnsonb@ociweb.com>

        * bin/PerlDDS/Run_Test.pm:

          Added TestFramework for doing common run_test.pl activities.

        * tests/DCPS/Messenger/run_test.pl:

          Changed to use TestFramework.

Thu Jun 26 20:30:06 UTC 2014  Brian Johnson  <johnsonb@ociweb.com>

        * tests/Utils/DDSApp.h:

          Fixed missed use of domain_participant_factory.

Thu Jun 26 20:14:56 UTC 2014  Brian Johnson  <johnsonb@ociweb.com>

        * tests/DCPS/PersistentInfoRepo/Subscriber.cpp:

          Moved construction of DDSApp inside try-catch-block.

        * tests/Utils/DDSApp.h:
        * tests/Utils/DDSApp.cpp:

          Cleaned up unneeded calls and methods.

Thu Jun 26 19:55:23 UTC 2014  Brian Johnson  <johnsonb@ociweb.com>

        * dds/DCPS/MessageTracker.cpp:
        * dds/DCPS/WriteDataContainer.cpp:

          Fixed exiting loop when timeout occurs.

Thu Jun 26 19:34:36 UTC 2014  Phillip LaBanca  <labanca_p@ociweb.com>

        * tests/DCPS/PersistentInfoRepo/Publisher.cpp:

          Moved topic creation to after argument processing

        * tests/Utils/DDSApp.h:
        * tests/Utils/DDSApp.cpp:

          Changed DDSApp constructor to explictly initalize
          DomainParticipantFactory

Thu Jun 26 17:19:03 UTC 2014  Brian Johnson  <johnsonb@ociweb.com>

        * tests/Utils/DDSApp.h:

          Added comments for usage of topic overloaded methods.

Thu Jun 26 16:02:01 UTC 2014  Brian Johnson  <johnsonb@ociweb.com>

        * dds/DCPS/WriteDataContainer.cpp:

          Added logging for tracking when waiting for pending messages.

        * tests/DCPS/LargeSample/run_test.pl:

          Setting the pending message wait time to 1 second.

Thu Jun 26 15:43:11 UTC 2014  Brian Johnson  <johnsonb@ociweb.com>

        * tests/Utils/DDSApp.h:

          Missed adding support for creating topic with qos, topic listener,
          and/or status mask.

Thu Jun 26 15:13:40 UTC 2014  Brian Johnson  <johnsonb@ociweb.com>

        * dds/DCPS/MessageTracker.cpp:

          Added logging when done waiting for pending messages.

Thu Jun 26 14:16:38 UTC 2014  Brian Johnson  <johnsonb@ociweb.com>

        * tests/DCPS/LargeSample/publisher.cpp:
        * tests/DCPS/LargeSample/subscriber.cpp:

          Added log messages to identify what is going on when publisher
          or subscriber times out.

Wed Jun 25 18:57:43 UTC 2014  Brian Johnson  <johnsonb@ociweb.com>

        * dds/DCPS/MessageTracker.cpp:

          Added logging to identify when indefinitely waiting for
          pending messages.

        * tests/DCPS/ConfigTransports/run_test.pl:
        * tests/DCPS/FooTest3_0/run_test.pl:
        * tests/DCPS/FooTest5/run_test.pl:
        * tests/DCPS/LargeSample/run_test.pl:
        * tests/DCPS/Messenger/run_test.pl:

          Using wait_kill subroutines in Run_Test.pm.

Wed Jun 25 17:10:51 UTC 2014  Brian Johnson  <johnsonb@ociweb.com>

        * bin/PerlDDS/Run_Test.pm:

          Added subroutines to do the common task of waiting to kill the
          process and reporting status, including reporting timestamp to
          identify if delay is too short for completing processing.  Also
          added other helper subroutines.

        * tests/DCPS/PersistentInfoRepo/run_test.pl:

          Changed to use subroutines in Run_Test.pl.

Wed Jun 25 16:06:59 UTC 2014  Brian Johnson  <johnsonb@ociweb.com>

        * dds/DCPS/RTPS/Sedp.h:
        * dds/DCPS/RTPS/Sedp.cpp:

          Added explicit call to shutdown the task.

        * dds/DCPS/RTPS/Spdp.cpp:

          Added explicitly shutting down sedp to ensure its task can stop
          processing messages before spdp's data members start getting
          deleted.

Tue Jun 24 17:48:51 UTC 2014  Brian Johnson  <johnsonb@ociweb.com>

        * dds/DCPS/transport/framework/TransportSendControlElement.cpp:

          Fixed so TransportSendControlElement will delete itself before it
          reports to the listener that the message has been delivered/dropped.

Tue Jun 24 16:33:23 UTC 2014  Brian Johnson  <johnsonb@ociweb.com>

        * dds/DCPS/transport/framework/DataLink.cpp:
        * dds/DCPS/transport/framework/DataLinkSet.inl:

          Added tracking when a message is sent.

        * dds/DCPS/transport/framework/SendResponseListener.h:
        * dds/DCPS/transport/framework/SendResponseListener.cpp:

          Added using MessageTracker to track how many messages still need
          to wait to be delivered or dropped before the listener can be
          deleted.

        * tests/DCPS/Reliability/sub/DataReaderListenerImpl.h:
        * tests/DCPS/Reliability/sub/DataReaderListenerImpl.cpp:

          Fixed warnings.

Tue Jun 24 13:08:20 UTC 2014  Byron Harris  <harrisb@ociweb.com>

        * dds/DCPS/MessageTracker.h:
        * dds/DCPS/MessageTracker.cpp:
        * tests/DCPS/FooTest3_0/PubDriver.cpp:

          Fix so test code can get to dropped count of data writer messages.

Mon Jun 23 23:03:33 UTC 2014  Phillip LaBanca  <labanca_p@ociweb.com>

        * configure:

          Added support for OS X 10.8 Mountain Lion

        * tests/DCPS/PersistentInfoRepo/Publisher.cpp:
        * tests/DCPS/PersistentInfoRepo/Subscriber.cpp:

          Made relevent changes due to the renaming of DDSFacade to DDSTopic

        * tests/Utils/DDSApp.h:
        * tests/Utils/DDSTopic.h:

          Renamed DDSFacade to DDSTopic

        * tests/Utils/DDSFacade.h:

          Removed this file.

Mon Jun 23 21:40:22 UTC 2014  Byron Harris  <harrisb@ociweb.com>

        * dds/DCPS/DataWriterImpl.h:
        * dds/DCPS/DataWriterImpl.cpp:
        * dds/DCPS/PublisherImpl.cpp:

          When deleting a data writer, wait until all control messages
          sent during unregistering of instances have been accounted before
          proceeding after unregistering instances.  This avoid a later pure
          virtual function call occurring trying to access a message block
          that has been deleted.

Mon Jun 23 19:09:32 UTC 2014  Byron Harris  <harrisb@ociweb.com>

        * dds/DCPS/MessageTracker.h:
        * dds/DCPS/MessageTracker.cpp:

          Added a simple class to track message count and wait
          until all messages have been accounted for.

Mon Jun 23 16:49:17 UTC 2014  Brian Johnson  <johnsonb@ociweb.com>

        * dds/DCPS/transport/framework/DataLink.h:
        * dds/DCPS/transport/framework/DataLink.cpp:
        * dds/DCPS/transport/framework/DataLinkSet.h:
        * dds/DCPS/transport/framework/DataLinkSet.inl:

          Fixed passing in listener from stack to method that may end up
          being processed on the transport thread.

Mon Jun 23 16:42:58 UTC 2014  Brian Johnson  <johnsonb@ociweb.com>

        * tests/Utils/DDSApp.h:

          Added call to domain_participant_factory() to ensure it is created
          when we are doing lazy initialization.

        * tests/Utils/DDSApp.cpp:

          Removed debug statements.

Sat Jun 21 11:08:50 UTC 2014  Brian Johnson  <johnsonb@ociweb.com>

        * tests/DCPS/PersistentInfoRepo/run_test.pl:

          Reverted inadvertent change.

Sat Jun 21 11:01:18 UTC 2014  Brian Johnson  <johnsonb@ociweb.com>

        * tests/Utils/DDSFacade.h:

          Missed calling qos_func to allow setting of Qos for DataReaders.

Sat Jun 21 10:56:40 UTC 2014  Brian Johnson  <johnsonb@ociweb.com>

        * tests/Utils/DDSFacade.h:

          Removed unneeded method.

Fri Jun 20 17:47:49 UTC 2014  Brian Johnson  <johnsonb@ociweb.com>

        * tests/Utils/DDSFacade.h:

          Fixed error in template.

Fri Jun 20 16:54:53 UTC 2014  Brian Johnson  <johnsonb@ociweb.com>

        * tests/Utils/DDSApp.h:
        * tests/Utils/DDSApp.cpp:
        * tests/Utils/DDSFacade.h:

          Added being able to create DDS entities using non-default qos and
          providing listeners and non-default masks.

        * tests/DCPS/PersistentInfoRepo/Subscriber.cpp:

          Removed setting verbosity flags for diagnostics.

        * tests/DCPS/PersistentInfoRepo/run_test.pl:

          Removed explicitly setting verbose flag and added it as a command
          line parameter.

Tue Jun 17 20:10:11 UTC 2014  Brian Johnson  <johnsonb@ociweb.com>

        * tests/DCPS/Thrasher/ParticipantTask.cpp:
        * tests/DCPS/Thrasher/Publisher.cpp:
        * tests/DCPS/Thrasher/Subscriber.cpp:

          Added diagnostic messages.

Tue Jun 17 15:57:50 UTC 2014  Byron Harris  <harrisb@ociweb.com>

        * dds/DCPS/WriteDataContainer.cpp:

         Fixed pending_data() so that it also checks size of
         released_data_ as indicated in the member function comments.

Mon Jun 16 17:43:46 UTC 2014  Brian Johnson  <johnsonb@ociweb.com>

        * tests/DCPS/FooTest3_0/PubDriver.h:

          Removing unused data member.

        * tests/DCPS/FooTest3_0/PubDriver.cpp:

          Cleaned up shutdown processing.

Mon Jun 16 16:28:46 UTC 2014  Brian Johnson  <johnsonb@ociweb.com>

        * tests/DCPS/PersistentInfoRepo/run_test.pl:

          Fixed svn::executable property.

Mon Jun 16 14:18:21 UTC 2014  Brian Johnson  <johnsonb@ociweb.com>

        * tests/DCPS/PersistentInfoRepo/Subscriber.cpp:

          Added increasing debug levels prior to returning from main to
          identify why subscriber looks like it is finishing in time, but
          run_test.pl indicates that the subscriber times out.

        * tests/DCPS/PersistentInfoRepo/run_test.pl:

          Increased time waiting for subsciber 1 to finish and added
          printing timestamps for diagnosing why subsciber indicates
          it finishes, but run_test.pl incicates that the subscriber
          timed out.

Mon Jun 16 14:04:15 UTC 2014  Peter Oschwald  <oschwaldp@ociweb.com>

        * dds/DCPS/transport/framework/TransportSendStrategy.cpp:

          Removed unused variable 'old_header_length'

Mon Jun 16 13:29:18 UTC 2014  Brian Johnson  <johnsonb@ociweb.com>

        * tests/DCPS/PersistentInfoRepo/Publisher.cpp:
        * tests/DCPS/PersistentInfoRepo/Subscriber.cpp:

          Changed to catch std::exception.

        * tests/DCPS/PersistentInfoRepo/run_test.pl:

          Added longer delay since subscribers are indicating exiting main
          but run_test.pl is indicating subscriber timing out.

        * tests/Utils/Options.h:

          Fixed code to convert boolean strings to lower case.

        * tests/Utils/Options.cpp:

          Changed code to assume flags without values are boolean flags with
          a value of true.

Sat Jun 14 11:49:19 UTC 2014  Brian Johnson  <johnsonb@ociweb.com>

        * tests/DCPS/PersistentInfoRepo/Publisher.cpp:
        * tests/DCPS/PersistentInfoRepo/Subscriber.cpp:

          Added debug statements to indicate when DDS is being cleaned up.

        * tests/DCPS/PersistentInfoRepo/run_test.pl:

          Made flag more descriptive.

        * tests/Utils/Options.cpp:

          Fixed handling of flags with no following value.

Fri Jun 13 20:24:34 UTC 2014  Brian Johnson  <johnsonb@ociweb.com>

        * tests/Utils/Options.h:

          Made template methods inline.

Fri Jun 13 19:02:31 UTC 2014  Peter Oschwald  <oschwaldp@ociweb.com>

          To alleviate deadlock when calling send_delayed_notifications, made possible
          deadlocking calls take a match on the sender's repoId so that only its own
          associated WriteDataContainer lock is acquired while sending the delayed
          notifications.

        * dds/DCPS/transport/framework/DataLink.h:
        * dds/DCPS/transport/framework/DataLink.inl:
        * dds/DCPS/transport/framework/DataLink.cpp:
        * dds/DCPS/transport/framework/DataLinkSet.h:
        * dds/DCPS/transport/framework/DataLinkSet.inl:

          Modified send_stop(_i) interface to pass sender's repoId for use
          in the TransportSendStrategy when calling send_delayed_notifications
          to pass a match for which delayed notifications to send.

        * dds/DCPS/transport/framework/ThreadPerConnectionSendTask.cpp:

          ThreadPerConnectionSendTask still calls send_delayed_notification
          with no matchby passing in GUID_UNKNOWN into the send_stop call
          this should be okay, since only one thread is accessing the sending
          data so no deadlocks will happen

          modified execute to pass GUID_UNKNOWN as a paramerter to send_stop_i
          due to element being null, so no sender repoId is available to pass.

        * dds/DCPS/transport/framework/TransportClient.cpp:
        * dds/DCPS/transport/framework/TransportSendStrategy.h:
        * dds/DCPS/transport/framework/TransportSendStrategy.cpp:

          When send() calls send_delayed_notifications it now passes in a match
          on the elem being sent's publication id.

        * docs/history/ChangeLog-writerlocks_2:

          Merged the branch "writerlocks_2" For details see the branch-specific
          change log at  docs/history/ChangeLog-writerlocks_2

Fri Jun 13 16:31:22 UTC 2014  Brian Johnson  <johnsonb@ociweb.com>

        * bin/dcps_tests.lst:

          Added PersistentInfoRepo test.

Fri Jun 13 14:47:26 UTC 2014  Brian Johnson  <johnsonb@ociweb.com>

        * tests/DCPS/PersistentInfoRepo/Subscriber.cpp:

          Fixed warning.

Fri Jun 13 12:56:21 UTC 2014  Brian Johnson  <johnsonb@ociweb.com>

        * tests/Utils/Options.h:
        * tests/Utils/Options.cpp:

          Fixing throw spec for linux builds.

Thu Jun 12 20:15:17 UTC 2014  Brian Johnson  <johnsonb@ociweb.com>

        * tests/DCPS/PersistentInfoRepo/mySvc.conf:
        * tests/Utils/Options.h:
        * tests/Utils/Options.cpp:

          Added missing files to svn.

Thu Jun 12 19:52:51 UTC 2014  Brian Johnson  <johnsonb@ociweb.com>

        * tests/DCPS/PersistentInfoRepo/Publisher.cpp:
        * tests/DCPS/PersistentInfoRepo/Subscriber.cpp:

          Using complete namespace to avoid name conflict.

        * tests/Utils/DDSFacade.h:

          Fixed missing include.

Thu Jun 12 17:21:05 UTC 2014  Brian Johnson  <johnsonb@ociweb.com>

        * dds/InfoRepo/DCPSInfo_i.cpp:

          Changed persisted publications to try to associate.

        * tests/DCPS/PersistentInfoRepo/Publisher.cpp:
        * tests/DCPS/PersistentInfoRepo/Subscriber.cpp:
        * tests/DCPS/PersistentInfoRepo/run_test.pl:

          Changed test to create 1 pub and 1 sub, then kill/restart the IR,
          then start another pub and sub and have each verify that they all
          associate and disassociate with each other.

        * tests/Utils/DDSApp.h:
        * tests/Utils/DDSApp.cpp:

          Passing argc and argv as references to allow DDS and ACE_DEBUG
          parameters to be removed from argv prior to parsing the parameters.

        * tests/Utils/DDSFacade.h:

          Added ifdef to prevent double inclusion.

        * tests/Utils/DataReaderListenerImpl.h:
        * tests/Utils/ListenerRecorder.h:

          Added logging.

        * tools/modeling/codegen/model/Sync.h:
        * tools/modeling/codegen/model/Sync.cpp:

          Changed ReaderSync to allow waiting for a specific number of publications to
          happen prior to looking for all publications to be removed.

Thu Jun 12 14:11:26 UTC 2014  Brian Johnson  <johnsonb@ociweb.com>

        * tests/DCPS/Messenger/DataReaderListener.h:
        * tests/DCPS/Messenger/DataReaderListener.cpp:
        * tests/DCPS/Messenger/subscriber.cpp:

          Made is_reliable a static method for subscriber to use.

        * tests/DCPS/Messenger/publisher.cpp:

          Copied DataReaderListener logic for determining if reliability qos
          needed to be set.

Thu Jun 12 13:44:03 UTC 2014  Brian Johnson  <johnsonb@ociweb.com>

        * tests/Utils/DataReaderListenerImpl.h:

          Fixed warnings.

        * tests/Utils/ListenerRecorder.h:

          Debug statement.

Wed Jun 11 17:28:55 UTC 2014  Brian Johnson  <johnsonb@ociweb.com>

        * tests/Utils/DDSApp.h:

          Fixed warning.

Wed Jun 11 16:47:26 UTC 2014  Brian Johnson  <johnsonb@ociweb.com>

        * tests/Utils/DDSApp.cpp:

          Fixed compile error for SunOS.

Tue Jun 10 15:15:16 UTC 2014  Brian Johnson  <johnsonb@ociweb.com>

        * tests/DCPS/PersistentInfoRepo/PersistentInfoRepo.mpc:

          Missed fixing subscriber project.

Tue Jun 10 12:50:11 UTC 2014  Brian Johnson  <johnsonb@ociweb.com>

        * tests/DCPS/PersistentInfoRepo/PersistentInfoRepo.mpc:

          Changed path to TestUtils to be relative to this directory to
          fix the install builds.

        * tests/DCPS/PersistentInfoRepo/Subscriber.cpp:

          Fixed build warning.

Mon Jun  9 19:52:38 UTC 2014  Brian Johnson  <johnsonb@ociweb.com>

        * tests/Utils/DataReaderListenerImpl.h:

          Fixed missed include.

        * tests/Utils/DDSApp.cpp:

          Using argv directly.

Mon Jun  9 16:21:12 UTC 2014  Brian Johnson  <johnsonb@ociweb.com>

        * tests/DCPS/PersistentInfoRepo/Listener.h:
        * tests/Utils/DDSApp.h:
        * tests/Utils/DataReaderListenerImpl.h:
        * tests/Utils/ListenerRecorder.h:

          Fixed errors on linux builds.

Fri Jun  6 20:56:37 UTC 2014  Brian Johnson  <johnsonb@ociweb.com>

        * tests/DCPS/PersistentInfoRepo/Publisher.cpp:
        * tests/DCPS/PersistentInfoRepo/Subscriber.cpp:

          Method change from DDSApp.

        * tests/Utils/DDSApp.h:
        * tests/Utils/DDSFacade.h:

          Added documentation.

Fri Jun  6 19:55:16 UTC 2014  Brian Johnson  <johnsonb@ociweb.com>

        * tests/DCPS/PersistentInfoRepo:
        * tests/DCPS/PersistentInfoRepo/Listener.h:
        * tests/DCPS/PersistentInfoRepo/Listener.cpp:
        * tests/DCPS/PersistentInfoRepo/PersistentInfoRepo.mpc:
        * tests/DCPS/PersistentInfoRepo/Publisher.cpp:
        * tests/DCPS/PersistentInfoRepo/README:
        * tests/DCPS/PersistentInfoRepo/Subscriber.cpp:
        * tests/DCPS/PersistentInfoRepo/multicast.ini:
        * tests/DCPS/PersistentInfoRepo/pub_multicast_async.ini:
        * tests/DCPS/PersistentInfoRepo/rtps.ini:
        * tests/DCPS/PersistentInfoRepo/run_test.pl:
        * tests/DCPS/PersistentInfoRepo/shmem.ini:
        * tests/DCPS/PersistentInfoRepo/tcp.ini:
        * tests/DCPS/PersistentInfoRepo/udp.ini:

          Added preliminary test that will verify that a persistent
          InfoRepo can associate data readers and data writers
          that were created before and after the InfoRepo went down.

Fri Jun  6 19:51:13 UTC 2014  Brian Johnson  <johnsonb@ociweb.com>

        * tests/Utils:
        * tests/Utils/DDSApp.h:
        * tests/Utils/DDSApp.cpp:
        * tests/Utils/DDSFacade.h:
        * tests/Utils/DataReaderListenerImpl.h:
        * tests/Utils/ListenerRecorder.h:
        * tests/Utils/TestUtils.mpc:
        * tests/Utils/TestUtils_Export.h:

          Added library to make writing tests easier.

Fri Jun  6 14:23:13 UTC 2014  Brian Johnson  <johnsonb@ociweb.com>

        * dds/idl/HTemplate.txt:

          Added typedefs to tie together generated types.

Thu Jun  5 17:57:50 UTC 2014  Brian Johnson  <johnsonb@ociweb.com>

        * dds/InfoRepo/FederatorManagerImpl.cpp:

          Fixing error passing in POD type for ACE_DEBUG.

Thu Jun  5 15:51:18 UTC 2014  Brian Johnson  <johnsonb@ociweb.com>

        * dds/InfoRepo/FederatorConfig.cpp:
        * dds/InfoRepo/FederatorManagerImpl.cpp:
        * dds/InfoRepo/FederatorManagerImpl_updates.cpp:

          Fixing error passing in POD type for ACE_DEBUG.

Wed Jun  4 16:50:22 UTC 2014  Brian Johnson  <johnsonb@ociweb.com>

        * dds/InfoRepo/FederationId.h:
        * dds/InfoRepo/FederationId.cpp:
        * dds/InfoRepo/FederatorConfig.h:
        * dds/InfoRepo/FederatorConfig.inl:
        * dds/InfoRepo/FederatorConfig.cpp:

          Moved id and the fact that it was overridden into its
          own class, so info can be preserved and passed around
          rather than being copied.

        * dds/InfoRepo/DCPSInfoRepo.mpc:
        * dds/InfoRepo/DCPSInfoRepoServ.cpp:
        * dds/InfoRepo/DCPSInfo_i.h:
        * dds/InfoRepo/DCPSInfo_i.cpp:
        * dds/InfoRepo/DCPS_IR_Participant.h:
        * dds/InfoRepo/DCPS_IR_Participant.cpp:
        * dds/InfoRepo/FederatorManagerImpl.h:
        * dds/InfoRepo/FederatorManagerImpl.inl:
        * dds/InfoRepo/FederatorManagerImpl.cpp:
        * dds/InfoRepo/FederatorManagerImpl_updates.cpp:
        * dds/InfoRepo/UpdateListener_T.h:
        * dds/InfoRepo/UpdateListener_T.cpp:

          Changes from refactoring to FederationId.

Wed Jun  4 15:00:58 UTC 2014  Brian Johnson  <johnsonb@ociweb.com>

        * dds/InfoRepo/FederatorConfig.cpp:

          Added setting random id when no endpoint is provided
          (persistence requires endpoints).

Wed Jun  4 14:17:31 UTC 2014  Brian Johnson  <johnsonb@ociweb.com>

        * dds/InfoRepo/FederatorConfig.cpp:

          Fixing wide character build errors.

Tue Jun  3 21:43:13 UTC 2014  Brian Johnson  <johnsonb@ociweb.com>

        * dds/InfoRepo/FederatorConfig.cpp:

          Fixed fuzz errors.

Tue Jun  3 20:56:08 UTC 2014  Brian Johnson  <johnsonb@ociweb.com>

        * dds/InfoRepo/DCPS_IR_Participant.cpp:

          Changed owner to be the same as the defaulted FederationId.

        * dds/InfoRepo/FederatorConfig.h:
        * dds/InfoRepo/FederatorConfig.cpp:

          Added hashing the federationId off of orb endpoints.

        * dds/InfoRepo/UpdateListener_T.cpp:

          Changed back to using NIL_REPOSITORY.

Tue Jun  3 15:45:29 UTC 2014  Jeff Schmitz  <schmitzj@ociweb.com>

        * java/tests/messenger/publisher/run_test.pl:
        * java/tests/messenger/run_test.pl:
        * java/tests/messenger/subscriber/run_test.pl:
        * tests/DCPS/Messenger/publisher.cpp:

          Fuzz.

Mon Jun  2 17:17:20 UTC 2014  Jeff Schmitz  <schmitzj@ociweb.com>

        * java/tests/messenger/publisher/TestPublisher.java:
        * java/tests/messenger/publisher/run_test.pl:
        * java/tests/messenger/run_test.pl:
        * java/tests/messenger/subscriber/TestSubscriber.java:
        * java/tests/messenger/subscriber/run_test.pl:
        * tests/DCPS/Messenger/Args.h:
        * tests/DCPS/Messenger/Writer.cpp:
        * tests/DCPS/Messenger/publisher.cpp:
        * tests/DCPS/Messenger/stack_subscriber.cpp:
        * tests/DCPS/Messenger/subscriber.cpp:

          Wait for acks if appropriate, use reliable QOS if reliable
          transport.

Mon Jun  2 14:31:31 UTC 2014  Peter Oschwald  <oschwaldp@ociweb.com>

        * dds/DCPS/transport/framework/TransportSendStrategy.cpp:

          Added locking around pkt_chain_ access in TransportSendStrategy
          stop() to stop the access violation seen during shutdown.

Sun Jun  1 23:56:21 UTC 2014  Jeff Schmitz  <schmitzj@ociweb.com>

        * dds/InfoRepo/FederatorConfig.inl:
        * dds/InfoRepo/FederatorManagerImpl.inl:
        * java/tests/messenger/publisher/TestPublisher.java:
        * java/tests/messenger/subscriber/TestSubscriber.java:

          Fuzz

Fri May 30 20:39:48 UTC 2014  Jeff Schmitz  <schmitzj@ociweb.com>

        * java/tests/messenger/publisher/TestPublisher.java:
        * java/tests/messenger/subscriber/TestSubscriber.java:

          Set reliability QOS, wait for acks.

        * tests/DCPS/ManyToMany:

          svn:ignore

Fri May 30 17:56:32 UTC 2014  Brian Johnson  <johnsonb@ociweb.com>

        * dds/InfoRepo/DCPSInfoRepoServ.cpp:

          Changed to use a method to definitely identify it the
          FederationId was defaulted.

        * dds/InfoRepo/FederatorConfig.h:
        * dds/InfoRepo/FederatorConfig.inl:
        * dds/InfoRepo/FederatorConfig.cpp:
        * dds/InfoRepo/FederatorManagerImpl.h:
        * dds/InfoRepo/FederatorManagerImpl.inl:
        * dds/InfoRepo/FederatorManagerImpl.cpp:
        * dds/InfoRepo/UpdateListener_T.h:
        * dds/InfoRepo/UpdateListener_T.cpp:

          Added tracking if the FederationId was defaulted (or set)
          and cleaned up some of the (essentially) public data members.

Fri May 30 16:02:26 UTC 2014  Jeff Schmitz  <schmitzj@ociweb.com>

        * java/tests/messenger/publisher/TestPublisher.java:
        * java/tests/messenger/subscriber/TestSubscriber.java:

          Roll back QOS setting - causing crash.

Fri May 30 15:26:46 UTC 2014  Brian Johnson  <johnsonb@ociweb.com>

        * dds/InfoRepo/FederatorConfig.cpp:

          Changed random function name to avoid build errors.

Fri May 30 12:16:58 UTC 2014  Brian Johnson  <johnsonb@ociweb.com>

        * dds/InfoRepo/FederatorConfig.h:
        * dds/InfoRepo/FederatorConfig.cpp:

          Added a static constant variable to be the default FederatedId
          to allow GUIDs to be unique among readers/writers on all InfoRepos
          on a network to allow multicast to work.

        * dds/InfoRepo/DCPSInfoRepoServ.cpp:
        * dds/InfoRepo/UpdateListener_T.cpp:

          Changed to compare to the default FederatedId to determine if the
          federatedId is defaulted or not.

        * tests/DCPS/LargeSample/run_test.pl:

          Removed delay to ensure repo ids were assigned in the same
          order.

Thu May 29 20:37:34 UTC 2014  Brian Johnson  <johnsonb@ociweb.com>

        * tests/DCPS/LargeSample/run_test.pl:

          Changed the test to ensure that all repo ids are assigned
          in the same order and so they will not be unique.

Thu May 29 13:22:55 UTC 2014  Jeff Schmitz  <schmitzj@ociweb.com>

        * dds/DCPS/DataWriterImpl.h:
        * dds/DCPS/DataWriterImpl.cpp:
        * dds/DCPS/WriteDataContainer.h:
        * dds/DCPS/WriteDataContainer.cpp:
        * dds/DCPS/UnregisterHandler.h:

          Undo rev 6216 due to deadlock

Wed May 28 18:39:28 UTC 2014  Brian Johnson  <johnsonb@ociweb.com>

        * java/tests/messenger/publisher/TestPublisher.java:
        * java/tests/messenger/subscriber/TestSubscriber.java:

          Initializing memory for QosHolder.

Wed May 28 17:39:38 UTC 2014  Jeff Schmitz  <schmitzj@ociweb.com>

        * dds/DCPS/DataWriterImpl.h:
        * dds/DCPS/DataWriterImpl.cpp:
        * dds/DCPS/UnregisterHandler.h:
        * dds/DCPS/WriteDataContainer.h:
        * dds/DCPS/WriteDataContainer.cpp:

          Remove friendship of DataWriterImpl to WriteDataContainer.

          Move body of unregister_instances() from DataWriterImpl to
          WriteDataContainer.  Provide callback for WriteDataContainer to
          invoke unregister_instance_i().

Wed May 28 13:51:42 UTC 2014  Brian Johnson  <johnsonb@ociweb.com>

        * java/tests/messenger/publisher/TestPublisher.java:
        * java/tests/messenger/subscriber/TestSubscriber.java:

          Fixed qos settings to prevent dropping messages.

Wed May 28 13:21:13 UTC 2014  Brian Johnson  <johnsonb@ociweb.com>

        * java/tests/messenger/subscriber/DataReaderListenerImpl.java:

          Fixed not equals check.

Wed May 28 13:01:40 UTC 2014  Brian Johnson  <johnsonb@ociweb.com>

        * tests/DCPS/Messenger/publisher.cpp:

          Added history qos of KEEP_ALL to prevent samples being
          overwritten if sending not keeping up.

Tue May 27 21:17:10 UTC 2014  Peter Oschwald  <oschwaldp@ociweb.com>

        * dds/DCPS/DataWriterImpl.h:
        * dds/DCPS/DataWriterImpl.cpp:
        * dds/idl/CPPTemplate.txt:

          Added reader_info_lock_ to DataWriterImpl to protect
          accesses to reader_info_ from different threads.

Tue May 27 20:18:50 UTC 2014  Brian Johnson  <johnsonb@ociweb.com>

        * java/tests/messenger/subscriber/DataReaderListenerImpl.java:

          Fixed fuzz errors.

Tue May 27 20:00:51 UTC 2014  Brian Johnson  <johnsonb@ociweb.com>

        * java/tests/messenger/subscriber/DataReaderListenerImpl.java:

          Reporting failing value.

Tue May 27 19:55:28 UTC 2014  Brian Johnson  <johnsonb@ociweb.com>

        * java/tests/messenger/subscriber/DataReaderListenerImpl.java:
        * tests/DCPS/Messenger/DataReaderListener.cpp:

          Added validation of subject_id.

Tue May 27 19:18:38 UTC 2014  Brian Johnson  <johnsonb@ociweb.com>

        * java/tests/messenger/subscriber/DataReaderListenerImpl.java:
        * tests/DCPS/Messenger/DataReaderListener.cpp:

          Changed subscriber to expect from to be "Comic Book Guy" or "OpenDDS-Java".

Tue May 27 17:43:43 UTC 2014  Brian Johnson  <johnsonb@ociweb.com>

        * java/tests/messenger/subscriber/DataReaderListenerImpl.java:
        * java/tests/messenger/subscriber/TestSubscriber.java:

          Cleaned up fuzz errors.

Tue May 27 17:30:45 UTC 2014  Brian Johnson  <johnsonb@ociweb.com>

        * java/tests/messenger/both/Both.java:
        * java/tests/messenger/publisher/TestPublisher.java:
        * java/tests/messenger/subscriber/DataReaderListenerImpl.java:
        * java/tests/messenger/subscriber/TestSubscriber.java:

          Changed to match cpp published and expected data.

Tue May 27 17:20:55 UTC 2014  Brian Johnson  <johnsonb@ociweb.com>

        * tests/DCPS/LargeSample/DataReaderListener.h:
        * tests/DCPS/LargeSample/DataReaderListener.cpp:

          Returning correct failure status for subscriber.cpp.

        * tests/DCPS/LargeSample/Messenger.idl:

          Changed idl order to make garbled data more evident.

        * tests/DCPS/LargeSample/Writer.cpp:

          Added reporting data that is being sent for debugging.

        * tests/DCPS/Reliability/sub/Subscriber.cpp:

          Cleaned up indentation.

Sat May 24 11:14:33 UTC 2014  Brian Johnson  <johnsonb@ociweb.com>

        * tests/DCPS/Messenger/DataReaderListener.cpp:

          Fixed warnings and fuzz errors.

Fri May 23 19:05:54 UTC 2014  Brian Johnson  <johnsonb@ociweb.com>

        * tests/DCPS/Messenger/Args.h:
        * tests/DCPS/Messenger/DataReaderListener.cpp:
        * tests/DCPS/Messenger/publisher.cpp:

          Fixed test for unreliable transports and increased the number
          of messages sent.

Fri May 23 18:25:21 UTC 2014  Brian Johnson  <johnsonb@ociweb.com>

        * tests/DCPS/Messenger/Args.h:
        * tests/DCPS/Messenger/DataReaderListener.h:
        * tests/DCPS/Messenger/DataReaderListener.cpp:
        * tests/DCPS/Messenger/Writer.h:
        * tests/DCPS/Messenger/Writer.cpp:
        * tests/DCPS/Messenger/subscriber.cpp:

          Changed to actually validate the messages that are received.

Thu May 22 21:25:34 UTC 2014  Jeff Schmitz  <schmitzj@ociweb.com>

        * dds/DCPS/DataReaderImpl.cpp:

          In add_association, acquire writers_lock_ to access
          writers_, instead of sample_lock_

Thu May 22 20:52:53 UTC 2014  Jeff Schmitz  <schmitzj@ociweb.com>

        * dds/DCPS/DataWriterImpl.cpp:

          Only send END_HISTORiC_SAMPLES if durable.

Thu May 22 13:56:00 UTC 2014  Brian Johnson  <johnsonb@ociweb.com>

        * tests/DCPS/ManyToMany/DataReaderListener.cpp:

          Improved error reporting.

Wed May 21 20:34:12 UTC 2014  Jeff Schmitz  <schmitzj@ociweb.com>

        * dds/DCPS/DataReaderImpl.cpp:
        * dds/DCPS/RecorderImpl.cpp:
        * dds/DCPS/WriterInfo.h:
        * dds/DCPS/WriterInfo.cpp:

          Check reader qos in WriterInfo to verify both reader and writer
          have durability set.

        * dds/DCPS/transport/rtps_udp/RtpsSampleHeader.cpp:

          Correct log message.

Tue May 20 21:45:16 UTC 2014  Brian Johnson  <johnsonb@ociweb.com>

        * tests/DCPS/ManyToMany/DataReaderListener.h:
        * tests/DCPS/ManyToMany/DataReaderListener.cpp:
        * tests/DCPS/ManyToMany/Options.h:

          Added flag to not validate the received messages to avoid
          having growing storage.

Tue May 20 18:53:48 UTC 2014  Jeff Schmitz  <schmitzj@ociweb.com>

        * dds/DCPS/DataReaderImpl.cpp:

          Release sample lock before aquiring writers lock.

Tue May 20 16:21:52 UTC 2014  Jeff Schmitz  <schmitzj@ociweb.com>

        * dds/DCPS/PublisherImpl.cpp:
        * dds/DCPS/SubscriberImpl.cpp:

          Check if servant is null before calling set_deleted.

Mon May 19 22:01:40 UTC 2014  Peter Oschwald  <oschwald_p@ociweb.com>

        * dds/DCPS/PublisherImpl.cpp:
        * dds/DCPS/SubscriberImpl.cpp:

          When deleting a data reader or writer, set_deleted(true) so
          that DataReaderImpl and DataWriterImpl will see that the
          entity is deleted in add_association check.

Sat May 17 19:30:21 UTC 2014  Brian Johnson  <johnsonb@ociweb.com>

        * tests/DCPS/LargeSample/Messenger.idl:

          Replaced randomly named parameters with names that are more
          descriptive (i.e. process_id, writer_id, etc).

        * tests/DCPS/LargeSample/DataReaderListener.cpp:
        * tests/DCPS/LargeSample/Writer.cpp:
        * tests/DCPS/ManyToMany/DataReaderListener.cpp:
        * tests/DCPS/ManyToMany/Writer.cpp:
        * tests/DCPS/ManyToMany/publisher.cpp:

          Changed parameter names and log messages because of
          Messenger.idl changes.

Sat May 17 11:59:07 UTC 2014  Brian Johnson  <johnsonb@ociweb.com>

        * tests/DCPS/LargeSample/DataReaderListener.h:
        * tests/DCPS/LargeSample/DataReaderListener.cpp:

          Added checking the received data to verify that the data is
          valid.

        * tests/DCPS/LargeSample/subscriber.cpp:

          Changed to use constants to determine the number of samples
          to expect.

Sat May 17 03:39:08 UTC 2014  Brian Johnson  <johnsonb@ociweb.com>

        * bin/dcps_tests.lst:

          Removed rtps reliability test, since it doesn't work.

        * tests/DCPS/Reliability/multicast.ini:
        * tests/DCPS/Reliability/rtps.ini:

          Added ini files to support other transports.

        * tests/DCPS/Reliability/run_test.pl:

          Added selecting other transports.

Fri May 16 18:30:59 UTC 2014  Brian Johnson  <johnsonb@ociweb.com>

        * bin/dcps_tests.lst:

          Added rtps reliability test.

Thu May 15 19:46:50 UTC 2014  Brian Johnson  <johnsonb@ociweb.com>

        * dds/DCPS/transport/framework/TransportReassembly.h:
        * dds/DCPS/transport/framework/TransportReassembly.cpp:

          Fixed case where first fragment is received, only one fragment
          is present (so all contiguous fragments have been received),
          but the last fragment has not been received.

        * dds/DCPS/transport/rtps_udp/RtpsUdpDataLink.h:
        * dds/DCPS/transport/rtps_udp/RtpsUdpDataLink.cpp:

          Fixed setting the bits to the bitmap based on the fragment
          heartbeat.

        * tests/DCPS/LargeSample/DataReaderListener.h:
        * tests/DCPS/LargeSample/DataReaderListener.cpp:

          Changed test to verify that repeated messages are not received.

        * tests/DCPS/LargeSample/run_test.pl:

          Changed test to not use BIT.

Tue May 13 15:51:58 UTC 2014  Jeff Schmitz  <schmitzj@ociweb.com>

        * tests/DCPS/ConfigTransports/subscriber.cpp:

          Fuzz

Tue May 13 14:51:31 UTC 2014  Brian Johnson  <johnsonb@ociweb.com>

        * tools/modeling/codegen/model/Sync.h:
        * tools/modeling/codegen/model/Sync.cpp:

          Added setting number of readers a WriterSync needs to expect.

Mon May 12 21:23:45 UTC 2014  Jeff Schmitz  <schmitzj@ociweb.com>

        * tests/DCPS/ConfigTransports/Options.cpp:
        * tests/DCPS/ConfigTransports/publisher.cpp:
        * tests/DCPS/ConfigTransports/run_test.pl:
        * tests/DCPS/ConfigTransports/subscriber.cpp:

          Increase duration, increase logging on shutdown.
          Check if two participants are the same before deleting.

Mon May 12 17:00:00 UTC 2014  Brian Johnson  <johnsonb@ociweb.com>

        * tests/DCPS/Prst_delayed_subscriber/publisher.cpp:
        * tests/DCPS/Prst_delayed_subscriber/subscriber.cpp:

          Fixed memory leaks identified by valgrind.

        * bin/dcps_tests.lst:
        * tests/DCPS/FooTest5/run_test.pl:

          Added multi-reader test to expose any problems with using
          multiple readers and multicast.

Thu May  8 17:49:33 UTC 2014  Brian Johnson  <johnsonb@ociweb.com>

        * tests/DCPS/LargeSample/run_test.pl:

          Added printing out log files if error is indicated.

        * tests/DCPS/ManyToMany/run_test.pl:

          Cleanup of logging.

Thu May  8 17:31:02 UTC 2014  Brian Johnson  <johnsonb@ociweb.com>

        * tests/DCPS/Priority/run_test.pl:

          Forcing logging for diagnosing intermittent errors on specific builds.

Thu May  8 15:40:00 UTC 2014  Brian Johnson  <johnsonb@ociweb.com>

        * bin/dcps_tests.lst:

          Changed ManyToMany tcp tests to be 12 writers to 12 readers.

        * tests/DCPS/ManyToMany/Writer.h:
        * tests/DCPS/ManyToMany/Writer.cpp:
        * tests/DCPS/ManyToMany/publisher.cpp:

          Changed to report status when a sample timesout.

Thu May  8 15:10:50 UTC 2014  Brian Johnson  <johnsonb@ociweb.com>

        * tests/DCPS/ManyToMany/publisher.cpp:

          Logging the process id to verify the correct string that
          should be in the received sample.

        * tests/DCPS/ManyToMany/Writer.cpp:

          Added logging to track down error with multiple process ids being
          sent when there is only one publisher process.

Thu May  8 14:20:58 UTC 2014  Brian Johnson  <johnsonb@ociweb.com>

        * tests/DCPS/ManyToMany/run_test.pl:

          Setting a minimum total duration.

        * tests/DCPS/ManyToMany/DataReaderListener.cpp:
        * tests/DCPS/ManyToMany/Writer.cpp:

          Cleanup logging.

        * tests/DCPS/ManyToMany/subscriber.cpp:

          Polling readers at a set interval.

Thu May  8 13:50:29 UTC 2014  Brian Johnson  <johnsonb@ociweb.com>

        * tests/DCPS/ManyToMany/run_test.pl:

          Added printing out log files content when tests fail.

        * tests/DCPS/ManyToMany/DataReaderListener.cpp:
        * tests/DCPS/ManyToMany/Writer.cpp:
        * tests/DCPS/ManyToMany/publisher.cpp:
        * tests/DCPS/ManyToMany/subscriber.cpp:

          Cleaned up logging.

Wed May  7 21:06:22 UTC 2014  Brian Johnson  <johnsonb@ociweb.com>

        * tests/DCPS/ManyToMany/publisher.cpp:
        * tests/DCPS/ManyToMany/subscriber.cpp:

          Added timestamps for debugging.

        * tests/DCPS/ManyToMany/run_test.pl:

          Increased time to wait for kill.

Wed May  7 18:09:59 UTC 2014  Brian Johnson  <johnsonb@ociweb.com>

        * dds/DCPS/transport/multicast/MulticastTransport.h:
        * dds/DCPS/transport/multicast/MulticastTransport.cpp:

          Fixed multicast to work with multiple participants in one process.
          Added map keyed on the local peer (domain participant) instead of
          having one client and server links for all local peers.

        * dds/DCPS/transport/multicast/MulticastDataLink.cpp:
        * dds/DCPS/transport/multicast/MulticastSession.cpp:

          Added passing the local peer to pending_connection.

        * tests/DCPS/ManyToMany/run_test.pl:

          Turned off Built in Topics.

Fri May  2 20:21:04 UTC 2014  Jeff Schmitz  <schmitzj@ociweb.com>

        * tests/DCPS/ConfigTransports/run_test.pl:

          Increase process timeout to 30 seconds (from 5).

Fri May  2 19:13:06 UTC 2014  Jeff Schmitz  <schmitzj@ociweb.com>

        * tests/DCPS/Federation/Publisher.cpp:
        * tests/DCPS/Federation/Subscriber.cpp:

          Cleanup publisher, subscriber.

Thu May  1 13:30:28 UTC 2014  Brian Johnson  <johnsonb@ociweb.com>

        * tests/DCPS/TransientLocalTest/publisher.cpp:

          Removed whitespace.

Wed Apr 30 20:41:22 UTC 2014  Jeff Schmitz  <schmitzj@ociweb.com>

        * dds/DCPS/DataReaderImpl.cpp:

Wed Apr 30 19:35:16 UTC 2014  Jeff Schmitz  <schmitzj@ociweb.com>

        * dds/DCPS/WriterInfo.h:
        * dds/DCPS/WriterInfo.cpp:
        * dds/DCPS/DataSampleHeader.h:

          Add control message END_HISTORIC_SAMPLES, add place to track
          durable writers who have sent it.

        * dds/DCPS/DataReaderImpl.h:
        * dds/DCPS/DataReaderImpl.cpp:

          Filter out data samples for durable writers for whom we have not
          received END_HISTORIC_SAMPLES.
          Upon receipt of END_HISTORIC_SAMPLES, stop filtering that writer.

        * dds/DCPS/DataWriterImpl.h:
        * dds/DCPS/DataWriterImpl.cpp:

          Send END_HISTORIC_SAMPLES when done sending durable data.

        * tests/DCPS/TransientLocalTest/publisher.cpp:
        * tests/DCPS/TransientLocalTest/run_test.pl:
        * tests/DCPS/TransientLocalTest/subscriber.cpp:

          Test also with a subscriber prior to the publisher.

Wed Apr 30 17:35:00 UTC 2014  Brian Johnson  <johnsonb@ociweb.com>

        * tests/transport/simple/SimpleDataWriter.cpp:

          Added class to cleanup DataSampleListElements memory.

Wed Apr 30 16:39:20 UTC 2014  Brian Johnson  <johnsonb@ociweb.com>

        * tests/DCPS/ManyToMany/run_test.pl:

          Fixed the svn:executable property.

Wed Apr 30 14:34:37 UTC 2014  Brian Johnson  <johnsonb@ociweb.com>

        * bin/dcps_tests.lst:

          Turned on initial tests for all transports.

        * tests/DCPS/ManyToMany/run_test.pl:

          Got rid of "custom" keyword.

Wed Apr 30 12:58:01 UTC 2014  Brian Johnson  <johnsonb@ociweb.com>

        * tests/DCPS/ManyToMany/run_test.pl:

          Added more controls for test.

Tue Apr 29 18:44:17 UTC 2014  Brian Johnson  <johnsonb@ociweb.com>

        * tests/DCPS/ManyToMany/DataReaderListener.h:
        * tests/DCPS/ManyToMany/DataReaderListener.cpp:

          Improved logging.

        * tests/DCPS/ManyToMany/Options.h:

          Added supplying the number of subscriber processes and how long
          the subscriber should set its timeout for.

        * tests/DCPS/ManyToMany/Writer.cpp:

          Added tracking how many subscribers to wait for.

        * tests/DCPS/ManyToMany/run_test.pl:

          Added interface for configuring the test.

        * tests/DCPS/ManyToMany/subscriber.cpp:

          Changed to use passed in timeout.

Mon Apr 28 15:57:29 UTC 2014  Jeff Schmitz  <schmitzj@ociweb.com>

        * tests/DCPS/Dispose/main.cpp:

          Fix Fuzz

Sun Apr 27 19:59:18 UTC 2014  Brian Johnson  <johnsonb@ociweb.com>

        * tests/DCPS/ManyToMany/Options.h:

          Getting test to work and fixed wide character build errors.

        * tests/DCPS/ManyToMany/DataReaderListener.cpp:
        * tests/DCPS/ManyToMany/Writer.cpp:
        * tests/DCPS/ManyToMany/publisher.cpp:
        * tests/DCPS/ManyToMany/run_test.pl:
        * tests/DCPS/ManyToMany/subscriber.cpp:

          Getting test to work.

Sat Apr 26 10:44:58 UTC 2014  Brian Johnson  <johnsonb@ociweb.com>

        * tests/DCPS/ManyToMany/DataReaderListener.h:

          Fixed compile error for gcc.

Fri Apr 25 21:34:24 UTC 2014  Jeff Schmitz  <schmitzj@ociweb.com>

        * tests/DCPS/ManyToMany/ManyToMany.mpc:

          Fixed IDl project reference

Fri Apr 25 21:09:46 UTC 2014  Brian Johnson  <johnsonb@ociweb.com>

        * tests/DCPS/LargeSample/Messenger.idl:

          Added parameter to track which participant sample is sent from.

        * tests/DCPS/ManyToMany:
        * tests/DCPS/ManyToMany/DataReaderListener.h:
        * tests/DCPS/ManyToMany/DataReaderListener.cpp:
        * tests/DCPS/ManyToMany/ManyToMany.mpc:
        * tests/DCPS/ManyToMany/Options.h:
        * tests/DCPS/ManyToMany/README:
        * tests/DCPS/ManyToMany/Writer.h:
        * tests/DCPS/ManyToMany/Writer.cpp:
        * tests/DCPS/ManyToMany/multicast.ini:
        * tests/DCPS/ManyToMany/pub_multicast_async.ini:
        * tests/DCPS/ManyToMany/publisher.cpp:
        * tests/DCPS/ManyToMany/rtps.ini:
        * tests/DCPS/ManyToMany/run_test.pl:
        * tests/DCPS/ManyToMany/shmem.ini:
        * tests/DCPS/ManyToMany/subscriber.cpp:
        * tests/DCPS/ManyToMany/tcp.ini:
        * tests/DCPS/ManyToMany/udp.ini:

          Created test to allow testing many publishers to many subscribers.
          Test is not running yet.

Fri Apr 25 13:15:16 UTC 2014  Brian Johnson  <johnsonb@ociweb.com>

        * performance-tests/Bench/src/testprocess.cpp:
        * performance-tests/DCPS/Priority/publisher_main.cpp:
        * performance-tests/DCPS/Priority/subscriber_main.cpp:
        * tests/DCPS/Priority/publisher_main.cpp:
        * tests/DCPS/Priority/subscriber_main.cpp:
        * tests/DCPS/SubscriberCycle/Publisher.cpp:
        * tests/DCPS/TestFramework/TestFramework.cpp:
        * tests/DCPS/Thrasher/Publisher.cpp:
        * tests/DCPS/WaitForAck/publisher_main.cpp:
        * tests/DCPS/WaitForAck/subscriber_main.cpp:

          Storing the DomainParticipantFactory pointer returned by calling
          TheParticipantFactoryWithArgs in a var to ensure its ref count is
          decreased.

Thu Apr 24 20:41:08 UTC 2014  Brian Johnson  <johnsonb@ociweb.com>

        * tests/DCPS/LargeSample/DataReaderListener.cpp:
        * tests/DCPS/LargeSample/Writer.cpp:

          Added logging for improved debugging.

        * tests/DCPS/LargeSample/publisher.cpp:
        * tests/DCPS/LargeSample/subscriber.cpp:

          Added Keep all history qos so data can be sent reliably.

Thu Apr 24 18:32:40 UTC 2014  Brian Johnson  <johnsonb@ociweb.com>

        * tests/DCPS/TestFramework/TestFramework_T.cpp:

          Cleaned up extra reference to writer.

Thu Apr 24 18:10:55 UTC 2014  Brian Johnson  <johnsonb@ociweb.com>

        * dds/InfoRepo/FederatorManagerImpl.cpp:
        * performance-tests/Bench/src/Process.cpp:
        * performance-tests/DCPS/Priority/Publisher.cpp:
        * performance-tests/DCPS/Priority/Subscriber.cpp:
        * tests/DCPS/Dispose/main.cpp:
        * tests/DCPS/Federation/Publisher.cpp:
        * tests/DCPS/Federation/Subscriber.cpp:
        * tests/DCPS/MultiRepoTest/TestMonitor.cpp:
        * tests/DCPS/MultiRepoTest/TestSystem.cpp:
        * tests/DCPS/Presentation/main.cpp:
        * tests/DCPS/Priority/Publisher.cpp:
        * tests/DCPS/Priority/Subscriber.cpp:
        * tests/DCPS/SubscriberCycle/ParticipantTask.cpp:
        * tests/DCPS/TestFramework/TestFramework.cpp:
        * tests/DCPS/Thrasher/ParticipantTask.cpp:
        * tests/DCPS/TimeBasedFilter/main.cpp:
        * tests/DCPS/WaitForAck/Publisher.cpp:
        * tests/DCPS/WaitForAck/Subscriber.cpp:

          Storing TheParticipantFactory pointer in var to make sure
          memory is cleaned up.

Thu Apr 24 17:27:59 UTC 2014  Brian Johnson  <johnsonb@ociweb.com>

        * tests/DCPS/TestFramework/TestFramework.cpp:

          Reverted change since participant is already cleaned up
          (still need to identify why valgrind indicates it is lost).

Thu Apr 24 17:20:41 UTC 2014  Brian Johnson  <johnsonb@ociweb.com>

        * tests/DCPS/TestFramework/TestFramework.cpp:

          Cleaned up participant.

        * tests/DCPS/unit/Main.cpp:

          Ensured DataSampleListElements were deleted.

Thu Apr 24 14:30:28 UTC 2014  Brian Johnson  <johnsonb@ociweb.com>

        * tests/DCPS/Priority/Publisher.cpp:
        * tests/DCPS/WaitForAck/Publisher.cpp:

          Added storing retrieved entity in a var so the reference added
          by get_entity is cleaned up.

Tue Apr 22 19:24:17 UTC 2014  Brian Johnson  <johnsonb@ociweb.com>

        * tests/DCPS/LargeSample/rtps.ini:

          Removed reliable, since run_test.pl passes the reliability flag.

Tue Apr 22 19:20:53 UTC 2014  Brian Johnson  <johnsonb@ociweb.com>

        * tests/DCPS/LargeSample/rtps.ini:

          Added reliability so subscriber will configure the Qos correctly.

Tue Apr 22 15:37:57 UTC 2014  Brian Johnson  <johnsonb@ociweb.com>

        * java/tests/messenger/both/Both.java:
        * java/tests/messenger/publisher/TestPublisher.java:
        * java/tests/messenger/subscriber/TestSubscriber.java:

          Added logging.

Tue Apr 22 15:27:09 UTC 2014  Jeff Schmitz  <schmitzj@ociweb.com>

        * tests/DCPS/ManualAssertLiveliness/subscriber.cpp:

          Use ERROR in output so that scoreboard detects it.

Tue Apr 22 15:13:11 UTC 2014  Brian Johnson  <johnsonb@ociweb.com>

        * tests/DCPS/RecorderReplayer/Publisher.cpp:
        * tests/DCPS/RecorderReplayer/Relay.cpp:
        * tests/DCPS/RecorderReplayer/Subscriber.cpp:

          Changed to create all non-participant vars in a sub-scope to
          ensure all references are cleaned up before cleaning up the
          participant and shutting down.

        * tests/DCPS/RecorderReplayer/run_test.pl:

          Fixed error statement.

Mon Apr 21 18:57:28 UTC 2014  Brian Johnson  <johnsonb@ociweb.com>

        * tests/DCPS/Priority/run_test.pl:

          Reset the transport debug default value to undef.

Mon Apr 21 17:55:05 UTC 2014  Brian Johnson  <johnsonb@ociweb.com>

        * tests/DCPS/ConfigTransports/Puller.cpp:

          Removed cleanup of the participants.

        * tests/DCPS/ConfigTransports/publisher.cpp:

          Cleaned up commented out code.

        * tests/DCPS/ConfigTransports/subscriber.cpp:

          Moved participant1 and participant2 declaration to the outer scope and
          moved cleanup of participants and shutting down the service participant to
          occur at the end of processing and put all other code in a sub-scope so
          they are cleaned up before participants and the service participant are
          cleaned up.

Mon Apr 21 11:50:41 UTC 2014  Brian Johnson  <johnsonb@ociweb.com>

        * tests/DCPS/FooTest3_0/PubDriver.cpp:

          Removed deleting of publisher and topic after they were already deleted by
          delete_contained_entities and removed unneeded check that the data writer
          wasn't there any more.

Sat Apr 19 10:54:21 UTC 2014  Brian Johnson  <johnsonb@ociweb.com>

        * tests/DCPS/FooTest5/subscriber.cpp:

          Fixed compile error.

Fri Apr 18 21:07:18 UTC 2014  Brian Johnson  <johnsonb@ociweb.com>

        * bin/dcps_tests.lst:

          Removed transport debug level (it screws up the test matrix).

        * tests/DCPS/Priority/run_test.pl:

          defaulting transport debug to 2.

        * tests/DCPS/FooTest5/run_test.pl:

          Adding setting ACE_LOG_TIMESTAMP to improve diagnostics.

        * tests/DCPS/FooTest5/subscriber.cpp:

          Improving log message.

Fri Apr 18 18:20:08 UTC 2014  Brian Johnson  <johnsonb@ociweb.com>

        * bin/dcps_tests.lst:

          Adding transport debug level for Priority test to identify error
          where not enough space can be allocated.

Fri Apr 18 14:45:30 UTC 2014  Brian Johnson  <johnsonb@ociweb.com>

        * tests/DCPS/Priority/transport.ini:
        * tests/DCPS/Priority/transport_solaris.ini:

          Removed setting scheduler parameters.

Fri Apr 18 12:41:40 UTC 2014  Brian Johnson  <johnsonb@ociweb.com>

        * tests/DCPS/Messenger/publisher.cpp:
        * tests/DCPS/Messenger/subscriber.cpp:

          Moved call to TheServiceParticipant->shutdown() to occur before applicable
          vars go out of scope.

Thu Apr 17 18:46:52 UTC 2014  Brian Johnson  <johnsonb@ociweb.com>

        * tests/DCPS/Priority/publisher_main.cpp:

          Removed testing scheduler in this test.

Thu Apr 17 16:53:23 UTC 2014  Brian Johnson  <johnsonb@ociweb.com>

        * bin/dcps_tests.lst:

          Added back in Priority tests.

        * tests/DCPS/Priority/DataReaderListener.cpp:

          Increased sleeping to definitely cause back pressure on all builds.

        * tests/DCPS/Priority/publisher_main.cpp:

          Temporarily removed check for scheduler.

        * tests/DCPS/Priority/Publisher.cpp:

          Increased the number of instance samples to prevent low priority samples
          being removed from the queue before high priority sample can be passed
          to write.

Thu Apr 17 15:12:57 UTC 2014  Brian Johnson  <johnsonb@ociweb.com>

        * bin/dcps_tests.lst:

          Temporarily turned off Priority tests.

Thu Apr 17 13:00:38 UTC 2014  Brian Johnson  <johnsonb@ociweb.com>

        * dds/DCPS/DataSampleList.cpp:

          Fixed error in setting tail_ for removing a next instance sample
          from the tail of the list.

Tue Apr 15 21:41:19 UTC 2014  Jeff Schmitz  <schmitzj@ociweb.com>

        * dds/InfoRepo/DCPSInfo_i.cpp:

          Additional logging prior to calling find_subscription_reference()
          and find_publication_reference().

        * tests/DCPS/PersistentDurability/run_test.pl:

          Raise log level.

Tue Apr 15 20:57:02 UTC 2014  Brian Johnson  <johnsonb@ociweb.com>

        * tests/DCPS/Priority/DataReaderListener.cpp:

          Added more diagnostics.

        * tests/DCPS/ReaderDataLifecycle/main.cpp:

          Added class to handle cleanup when exiting and added
          diagnostics messages.

        * tests/DCPS/ReaderDataLifecycle/run_test.pl:

          Added timestamps to track when data is disposed.

Tue Apr 15 15:40:10 UTC 2014  Brian Johnson  <johnsonb@ociweb.com>

        * dds/DCPS/WriteDataContainer.cpp:

          Fixed race condition where the element has been marked with
          space available after the condition has timedout, but before
          it has re-acquired the lock.

Tue Apr 15 14:24:33 UTC 2014  Brian Johnson  <johnsonb@ociweb.com>

        * dds/DCPS/WriteDataContainer.cpp:

          Removed logging of lock recursion level since it isn't
          implemented on some platforms.

Mon Apr 14 19:20:55 UTC 2014  Brian Johnson  <johnsonb@ociweb.com>

        * tests/DCPS/Priority/publisher_main.cpp:

          Changed check of scheduler to just ensure scheduler was set
          since publisher would need to be run as super user on linux
          platforms to select the round robin scheduler.

Mon Apr 14 19:20:05 UTC 2014  Jeff Schmitz  <schmitzj@ociweb.com>

        * tests/DCPS/TransientLocalTest/publisher.cpp:
        * tests/DCPS/TransientLocalTest/subscriber.cpp:

          Create different topic name to diagnose out-of-order issues.

Mon Apr 14 19:17:26 UTC 2014  Jeff Schmitz  <schmitzj@ociweb.com>

        * dds/DCPS/RequestedDeadlineWatchdog.cpp:

          Additional Watchdog logging at debug level 6 and up

        * tests/DCPS/Deadline/run_test.pl:

          Run test at debug level 6.

Mon Apr 14 19:01:34 UTC 2014  Brian Johnson  <johnsonb@ociweb.com>

        * tests/DCPS/Priority/publisher_main.cpp:

          Fixed error in error statement.

Mon Apr 14 18:55:30 UTC 2014  Brian Johnson  <johnsonb@ociweb.com>

        * tests/DCPS/Priority/Publisher.cpp:
        * tests/DCPS/Priority/Subscriber.cpp:

          Removed verbose check on setup (one time) logging messages to better
          diagnose when in the sequence of events errors are happening.

Mon Apr 14 17:42:00 UTC 2014  Brian Johnson  <johnsonb@ociweb.com>

        * tests/DCPS/Priority/Publisher.cpp:
        * tests/DCPS/Priority/Subscriber.cpp:

          Added logging error for not associating the publication and
          subscription.

Mon Apr 14 16:35:35 UTC 2014  Brian Johnson  <johnsonb@ociweb.com>

        * dds/DCPS/WriteDataContainer.cpp:

          Added logic to determine if lock is held prior to editing the head
          of the waiting_list_.

Mon Apr 14 15:15:44 UTC 2014  Brian Johnson  <johnsonb@ociweb.com>

        * dds/DCPS/WriteDataContainer.cpp:

          Added logic to determine if lock is held prior to waiting on the
          condition.

        * tests/DCPS/Priority/Publisher.cpp:

          Changing path of logic that is taken in
          WriteDataContainer::obtain_buffer to prevent errors (let
          tests/DCPS/FooTest5 track the obtain_buffer error).

Mon Apr 14 12:08:11 UTC 2014  Brian Johnson  <johnsonb@ociweb.com>

        * tests/DCPS/Priority/Publisher.cpp:

          Added back kludge 2 second delay before publisher starts
          writing.

Sat Apr 12 11:53:44 UTC 2014  Brian Johnson  <johnsonb@ociweb.com>

        * tests/DCPS/Priority/Subscriber.cpp:

          Added source timestamp destination order Qos.

Sat Apr 12 11:39:19 UTC 2014  Brian Johnson  <johnsonb@ociweb.com>

        * ChangeLog:
        * tests/DCPS/Priority/subscriber_main.cpp:

          Fixed fuz errors.

Fri Apr 11 18:42:46 UTC 2014  Brian Johnson  <johnsonb@ociweb.com>

        * bin/dcps_tests.lst:

          Added testing priority for multiple key instances

        * tests/DCPS/Priority/Options.h:
        * tests/DCPS/Priority/Options.inl:
        * tests/DCPS/Priority/Options.cpp:

          Added parameter for indicating there should be multiple instances.

        * tests/DCPS/Priority/Publisher.cpp:

          Added being able to set the priority sample to have a different key.

        * tests/DCPS/Priority/run_test.pl:

          Added option to have the high priority sample sent as a different instance.

Fri Apr 11 17:28:21 UTC 2014  Brian Johnson  <johnsonb@ociweb.com>

        * tests/DCPS/Priority/Test.idl:

          Added new fields for tracking samples, which samples are priority,
          and extra storage to increase time to send samples.

        * tests/DCPS/Priority/DataReaderListener.h:
        * tests/DCPS/Priority/DataReaderListener.cpp:

          Changed to verify that a high priority message arrives before the last
          low priority message sent before it.

        * tests/DCPS/Priority/Publisher.cpp:

          Changed QOS and changed to send a sequence of low priority messages
          until a timeout occurs and then send a high priority message,
          indicating the sequence number of the low priority messages that it
          should be received before.

        * tests/DCPS/Priority/Subscriber.h:
        * tests/DCPS/Priority/Subscriber.cpp:

          Changed to report that the test passed and changed QOS settings.

        * tests/DCPS/Priority/publisher_main.cpp:

          Cleaned up error statement.

        * tests/DCPS/Priority/subscriber_main.cpp:

          Changed how passing is determined.

        * tests/DCPS/Priority/transport.ini:

          Fixing multicast config to match what run_test.pl passes.

        * tests/DCPS/Priority/run_test.pl:

          Cleaned up test parameters and description.

Fri Apr 11 16:29:37 UTC 2014  Jeff Schmitz  <schmitzj@ociweb.com>


        * tests/DCPS/FooTest2:

        * tests/DCPS/FooTest2/FooTest2.obsolete_mpc:
        * tests/DCPS/FooTest2/README:
        * tests/DCPS/FooTest2/main.cpp:
        * tests/DCPS/FooTest2/obsolete_test.pl:

          Removed these files.

Fri Apr 11 14:04:45 UTC 2014  Brian Johnson  <johnsonb@ociweb.com>

        * dds/DCPS/Service_Participant.cpp:

          Reverted change revision 5550 so scheduler string will be processed.

Thu Apr 10 19:06:20 UTC 2014  Brian Johnson  <johnsonb@ociweb.com>

        * tests/DCPS/Reliability/pub/Publisher.cpp:

          Cleaned up code.

Thu Apr 10 18:16:25 UTC 2014  Brian Johnson  <johnsonb@ociweb.com>

        * tests/DCPS/Priority/publisher_main.cpp:

          Added test to verify that Service_Participant::scheduler is being
          set to the value in the transport ini file.

        * tests/DCPS/Priority/run_test.pl:

          Fixed description.

Wed Apr  9 19:37:22 UTC 2014  Brian Johnson  <johnsonb@ociweb.com>

        * MPC/config/dcps_test_java.mpb:

          Added mpb file for java test libraries to depend on to
          cause libout to be set to the current directory.

        * MPC/config/idl2jni.mpb:

          Removed setting libout to current directory and leaving setting
          libout for decendant projects.

        * java/dds/dcps_java.mpc:

          Removed setting libout and moved dcpslib dependency after idl2jni
          to ensure that libout is set correctly.

        * java/jms/native/opendds_jms_native.mpc:

          Moved dcpslib dependency after idl2jni to ensure that libout is
          set correctly.

        * java/tests/builtintopics/builtintopics_test.mpc:
        * java/tests/complex_idl/complex_idl_test.mpc:
        * java/tests/messenger/both/java_both_test.mpc:
        * java/tests/messenger/messenger_idl/messenger_idl_test.mpc:
        * java/tests/messenger/publisher/publisher_idl_test.mpc:
        * java/tests/messenger/subscriber/subscriber_idl_test.mpc:
        * java/tests/multirepo/multirepo_test.mpc:
        * java/tests/transport_config/transport_config.mpc:
        * java/tests/zerocopy/zerocopy.mpc:

          Changed to depend on dcps_test_java, so the test lib will not
          go to $DDS_ROOT/lib.

Tue Apr  8 01:23:39 UTC 2014  Jeff Schmitz  <schmitzj@ociweb.com>

        * java/idl2jni/codegen/im_java.cpp:

          Fix fuzz.

Mon Apr  7 22:14:37 UTC 2014  Jeff Schmitz  <schmitzj@ociweb.com>

        * java/idl2jni/codegen/im_java.cpp:
        * java/idl2jni/codegen/im_jni.cpp:

          Handle struct fowrard declaration.

Mon Apr  7 20:43:57 UTC 2014  Jeff Schmitz  <schmitzj@ociweb.com>

        * tests/DCPS/ConfigTransports/Pusher.cpp:

          Don't delete domain partipant in Pusher destructor.

        * tests/DCPS/ConfigTransports/publisher.cpp:
        * tests/DCPS/ConfigTransports/subscriber.cpp:

          Additional logging.

Thu Apr  3 19:23:53 UTC 2014  Jeff Schmitz  <schmitzj@ociweb.com>

        * tests/DCPS/ConfigTransports/publisher.cpp:

          Clean up and shut down publisher properly.

Thu Apr  3 17:50:59 UTC 2014  Jeff Schmitz  <schmitzj@ociweb.com>

        * tests/DCPS/TransientLocalTest/DataReaderListener.cpp:

          Check sample_info for valid_data prior to incrementing num_reads
          and checking msg.count.

Thu Mar 20 17:54:24 UTC 2014  Jeff Schmitz  <schmitzj@ociweb.com>

        * bin/expfile.pl:

          replace perl with special variable $^X in system call so PATH to
          perl will not be lost.

Fri Mar 14 15:31:34 UTC 2014  Jeff Schmitz  <schmitzj@ociweb.com>

        * tests/DCPS/ZeroCopyDataReaderListener/ZeroCopyDataReaderListener.mpc:

          Fix dependencies/libs

Thu Mar 13 15:01:09 UTC 2014  Jeff Schmitz  <schmitzj@ociweb.com>

        * README:

          Fixed Fuzz.

        * dds/DCPS/AssociationData.h:

          Fixed warning - precedence of >> vs comparison.

        * tests/DCPS/Reliability/pub/Publisher.cpp:

          Fixed warning - sprintf size.

        * tests/DCPS/ZeroCopyDataReaderListener/ZeroCopyDataReaderListener.mpc:

          Fixed project name length warning.

        * tests/DCPS/ManyTopicMultiProcess:
        * tests/DCPS/SubscriberCycle:
        * tests/DCPS/UnitTests:

          Set svn:ignore.

Wed Mar 12 23:26:36 UTC 2014  Jeff Schmitz  <schmitzj@ociweb.com>

        * dds/DCPS/RakeResults_T.cpp:
        * tests/DCPS/ZeroCopyDataReaderListener/DataReaderListener.cpp:

          Fuzz failures.

        * tests/DCPS/ZeroCopyDataReaderListener/ZeroCopyDataReaderListener.mpc:

          Project names too long.

Wed Mar 12 18:01:30 UTC 2014  Jeff Schmitz  <schmitzj@ociweb.com>

        * tests/DCPS/Reliability/pub/Publisher.cpp:

          Build warnings.

Wed Mar 12 16:57:47 UTC 2014  Jeff Schmitz  <schmitzj@ociweb.com>

        * tests/DCPS/Reliability/sub/Subscriber.cpp:

          Build failure when wide chars enabled.

Wed Mar 12 16:33:07 UTC 2014  Jeff Schmitz  <schmitzj@ociweb.com>

        * tests/DCPS/Reliability/sub/Subscriber.cpp:

          Initialize pointer.

Wed Mar 12 16:01:43 UTC 2014  Jeff Schmitz  <schmitzj@ociweb.com>

        * tests/DCPS/Reliability/Boilerplate.cpp:
        * tests/DCPS/Reliability/IDL/Reliability.idl:
        * tests/DCPS/Reliability/pub/Publisher.cpp:
        * tests/DCPS/Reliability/run_test.pl:
        * tests/DCPS/Reliability/shmem.ini:
        * tests/DCPS/Reliability/sub/DataReaderListenerImpl.h:
        * tests/DCPS/Reliability/sub/DataReaderListenerImpl.cpp:
        * tests/DCPS/Reliability/sub/SeqReaderListenerImpl.cpp:
        * tests/DCPS/Reliability/sub/Subscriber.cpp:
        * tests/DCPS/Reliability/sub/TakeNextReaderListenerImpl.cpp:
        * tests/DCPS/Reliability/sub/ZeroCopyReaderListenerImpl.cpp:

          Fuzz changes.

        * tests/DCPS/Reliability/pub/Publisher.mpc:
        * tests/DCPS/Reliability/sub/Subscriber.mpc:

          Change name of projects

Tue Mar 11 20:04:40 UTC 2014  Jeff Schmitz  <schmitzj@ociweb.com>

        * bin/dcps_tests.lst:
        * tests/DCPS/Reliability:
        * tests/DCPS/Reliability/Boilerplate.h:
        * tests/DCPS/Reliability/Boilerplate.cpp:
        * tests/DCPS/Reliability/IDL:
        * tests/DCPS/Reliability/IDL/Reliability.idl:
        * tests/DCPS/Reliability/IDL/Reliability.mpc:
        * tests/DCPS/Reliability/IDL/Reliability_Export.h:
        * tests/DCPS/Reliability/pub:
        * tests/DCPS/Reliability/pub/Publisher.mpc:
        * tests/DCPS/Reliability/pub/Publisher.cpp:
        * tests/DCPS/Reliability/run_test.pl:
        * tests/DCPS/Reliability/shmem.ini:
        * tests/DCPS/Reliability/sub:
        * tests/DCPS/Reliability/sub/DataReaderListenerImpl.h:
        * tests/DCPS/Reliability/sub/DataReaderListenerImpl.cpp:
        * tests/DCPS/Reliability/sub/SeqReaderListenerImpl.h:
        * tests/DCPS/Reliability/sub/SeqReaderListenerImpl.cpp:
        * tests/DCPS/Reliability/sub/Subscriber.cpp:
        * tests/DCPS/Reliability/sub/Subscriber.mpc:
        * tests/DCPS/Reliability/sub/TakeNextReaderListenerImpl.h:
        * tests/DCPS/Reliability/sub/TakeNextReaderListenerImpl.cpp:
        * tests/DCPS/Reliability/sub/ZeroCopyReaderListenerImpl.h:
        * tests/DCPS/Reliability/sub/ZeroCopyReaderListenerImpl.cpp:

          Test to verify reliability.

Tue Mar 11 16:31:16 UTC 2014  Jeff Schmitz <schmitzj@ociweb.com>

        * tests/DCPS/ZeroCopyDataReaderListener/DataReaderListener.cpp:
        * tests/DCPS/ZeroCopyDataReaderListener/ZeroCopyDataReaderListener.mpc:
        * tests/DCPS/ZeroCopyDataReaderListener/publisher.cpp:

          Wait for acks in publisher.

Mon Mar 10 16:26:29 UTC 2014  Jeff Schmitz  <schmitzj@ociweb.com>

        * dds/DCPS/ZeroCopySeq_T.cpp:

          Set loaner to NULL when setting sequence length to zero.

Mon Mar 10 16:23:38 UTC 2014  Jeff Schmitz  <schmitzj@ociweb.com>

        * dds/DCPS/InstanceState.h:
        * dds/DCPS/InstanceState.inl:
        * dds/DCPS/InstanceState.cpp:

          Make empty() and release_if_empty() retutn true if the instance was
          released.

        * dds/DCPS/ReceivedDataElementList.h:
        * dds/DCPS/ReceivedDataElementList.cpp:

          Change both remove() implementations to return true if the instance
          was released.

        * dds/DCPS/RakeResults_T.cpp:

          Prevent take() crash when writer disassociates by preventing access
          of instance which has been released within copy_into().

Fri Mar  7 21:39:41 UTC 2014  Jeff Schmitz  <schmitzj@ociweb.com>

        * tests/DCPS/ZeroCopyDataReaderListener/DataReaderListener.cpp:

          Return loan of zero copy samples

Fri Mar  7 21:03:01 UTC 2014  Jeff Schmitz  <schmitzj@ociweb.com>

        * tests/DCPS/ZeroCopyDataReaderListener/ZeroCopyDataReaderListener.mpc:
        * tests/DCPS/ZeroCopyDataReaderListener/Messenger.mpc:

          Renamed mpc file due to duplicate names

Fri Mar  7 20:44:04 UTC 2014  Jeff Schmitz  <schmitzj@ociweb.com>


        * dds/DCPS/transport/framework/DataLink.cpp:

          Correct method name in logs.
        * bin/dcps_tests.lst:
        * tests/DCPS/ZeroCopyDataReaderListener:
        * tests/DCPS/ZeroCopyDataReaderListener/DataReaderListener.h:
        * tests/DCPS/ZeroCopyDataReaderListener/DataReaderListener.cpp:

          New test to demonstrate crash with long-lived ZeroCopy seq

Thu Mar  6 16:08:53 UTC 2014  Jeff Schmitz  <schmitzj@ociweb.com>

        * dds/InfoRepo/DCPS_IR_Topic_Description.cpp:

          Don't inform subsctiption of an assocation to a crashed publication

Wed Mar  5 18:05:27 UTC 2014  Jeff Schmitz  <schmitzj@ociweb.com>

        * dds/InfoRepo/DCPSInfoRepoServ.cpp:

          Fixed parsing of -ReassociateDelay argument.

Wed Feb 26 04:43:44 UTC 2014  Adam Mitz  <mitza@ociweb.com>

        * java/idl2jni/codegen/im_jni.cpp:

          Added coverage for typedef-of-string fields in unions.

        * java/idl2jni/tests/simple/simple.idl:

          Regression test for the above.

Mon Jan 27 21:24:53 UTC 2014  Mike Martinez  <martinez_m@ociweb.com>

        * ChangeLog:
        * NEWS:
        * README:
        * docs/history/ChangeLog-3.5:

        Setup for next version.


Local Variables:
mode: change-log
add-log-time-format: (lambda () (progn (setq tz (getenv "TZ")) (set-time-zone-rule "UTC") (setq time (format-time-string "%a %b %e %H:%M:%S %Z %Y" (current-time))) (set-time-zone-rule tz) time))
indent-tabs-mode: nil
End:<|MERGE_RESOLUTION|>--- conflicted
+++ resolved
@@ -1,5 +1,3 @@
-<<<<<<< HEAD
-=======
 Fri Jul 11 15:12:19 UTC 2014  Peter Oschwald  <oschwaldp@ociweb.com>
 
         * dds/DCPS/InstanceDataSampleList.inl:
@@ -157,7 +155,6 @@
 
           Cleanup of temporary diagnostics.
 
->>>>>>> e8536b72
 Thu Jul  3 19:45:42 UTC 2014  Jeff Schmitz  <schmitzj@ociweb.com>
 
         * configure:
