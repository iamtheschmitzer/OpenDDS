--- conflicted
+++ resolved
@@ -254,11 +254,7 @@
 
   if (um_ == 0) {
     ACE_ERROR ((LM_ERROR, ACE_TEXT("PersistenceUpdater initialization failed. ")
-<<<<<<< HEAD
                 ACE_TEXT("No UpdateManager discovered.\n")));
-=======
-                "No UpdateManagerSvc discovered.\n"));
->>>>>>> a410e799
     return -1;
   }
 
@@ -805,7 +801,7 @@
     buffer << id.id << "(" << key << ")";
     ACE_ERROR((LM_ERROR,
       ACE_TEXT("(%P|%t) PersistenceUpdater::update: ")
-      ACE_TEXT("participant %s not found\n"),
+      ACE_TEXT("participant %C not found\n"),
       buffer.str().c_str()
     ));
   }
@@ -832,7 +828,7 @@
     buffer << id.id << "(" << key << ")";
     ACE_ERROR((LM_ERROR,
       ACE_TEXT("(%P|%t) PersistenceUpdater::update: ")
-      ACE_TEXT("topic %s not found\n"),
+      ACE_TEXT("topic %C not found\n"),
       buffer.str().c_str()
     ));
   }
@@ -859,7 +855,7 @@
     buffer << id.id << "(" << key << ")";
     ACE_ERROR((LM_ERROR,
       ACE_TEXT("(%P|%t) PersistenceUpdater::update(writerQos): ")
-      ACE_TEXT("publication %s not found\n"),
+      ACE_TEXT("publication %C not found\n"),
       buffer.str().c_str()
     ));
   }
@@ -886,7 +882,7 @@
     buffer << id.id << "(" << key << ")";
     ACE_ERROR((LM_ERROR,
       ACE_TEXT("(%P|%t) PersistenceUpdater::update(publisherQos): ")
-      ACE_TEXT("publication %s not found\n"),
+      ACE_TEXT("publication %C not found\n"),
       buffer.str().c_str()
     ));
   }
@@ -913,7 +909,7 @@
     buffer << id.id << "(" << key << ")";
     ACE_ERROR((LM_ERROR,
       ACE_TEXT("(%P|%t) PersistenceUpdater::update(readerQos): ")
-      ACE_TEXT("subscription %s not found\n"),
+      ACE_TEXT("subscription %C not found\n"),
       buffer.str().c_str()
     ));
   }
@@ -940,7 +936,7 @@
     buffer << id.id << "(" << key << ")";
     ACE_ERROR((LM_ERROR,
       ACE_TEXT("(%P|%t) PersistenceUpdater::update(subscriberQos): ")
-      ACE_TEXT("subscription %s not found\n"),
+      ACE_TEXT("subscription %C not found\n"),
       buffer.str().c_str()
     ));
   }
@@ -984,7 +980,7 @@
         buffer << id.id << "(" << std::hex << key << ")";
         ACE_ERROR((LM_ERROR,
           ACE_TEXT("(%P | %t) PersistenceUpdater::destroy: ")
-          ACE_TEXT("unknown entity - %s.\n"),
+          ACE_TEXT("unknown entity - %C.\n"),
           buffer.str().c_str()
         ));
       }
