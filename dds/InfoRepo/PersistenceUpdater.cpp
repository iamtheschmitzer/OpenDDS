--- conflicted
+++ resolved
@@ -795,13 +795,8 @@
     OpenDDS::DCPS::RepoIdConverter converter(id.id);
     ACE_ERROR((LM_ERROR,
       ACE_TEXT("(%P|%t) PersistenceUpdater::update: ")
-<<<<<<< HEAD
       ACE_TEXT("participant %C not found\n"),
-      buffer.str().c_str()
-=======
-      ACE_TEXT("participant %s not found\n"),
       std::string(converter).c_str()
->>>>>>> 733f9cbb
     ));
   }
 }
@@ -823,13 +818,8 @@
     OpenDDS::DCPS::RepoIdConverter converter(id.id);
     ACE_ERROR((LM_ERROR,
       ACE_TEXT("(%P|%t) PersistenceUpdater::update: ")
-<<<<<<< HEAD
       ACE_TEXT("topic %C not found\n"),
-      buffer.str().c_str()
-=======
-      ACE_TEXT("topic %s not found\n"),
       std::string(converter).c_str()
->>>>>>> 733f9cbb
     ));
   }
 }
@@ -851,13 +841,8 @@
     OpenDDS::DCPS::RepoIdConverter converter(id.id);
     ACE_ERROR((LM_ERROR,
       ACE_TEXT("(%P|%t) PersistenceUpdater::update(writerQos): ")
-<<<<<<< HEAD
       ACE_TEXT("publication %C not found\n"),
-      buffer.str().c_str()
-=======
-      ACE_TEXT("publication %s not found\n"),
       std::string(converter).c_str()
->>>>>>> 733f9cbb
     ));
   }
 }
@@ -879,13 +864,8 @@
     OpenDDS::DCPS::RepoIdConverter converter(id.id);
     ACE_ERROR((LM_ERROR,
       ACE_TEXT("(%P|%t) PersistenceUpdater::update(publisherQos): ")
-<<<<<<< HEAD
       ACE_TEXT("publication %C not found\n"),
-      buffer.str().c_str()
-=======
-      ACE_TEXT("publication %s not found\n"),
       std::string(converter).c_str()
->>>>>>> 733f9cbb
     ));
   }
 }
@@ -907,13 +887,8 @@
     OpenDDS::DCPS::RepoIdConverter converter(id.id);
     ACE_ERROR((LM_ERROR,
       ACE_TEXT("(%P|%t) PersistenceUpdater::update(readerQos): ")
-<<<<<<< HEAD
       ACE_TEXT("subscription %C not found\n"),
-      buffer.str().c_str()
-=======
-      ACE_TEXT("subscription %s not found\n"),
       std::string(converter).c_str()
->>>>>>> 733f9cbb
     ));
   }
 }
@@ -935,13 +910,8 @@
     OpenDDS::DCPS::RepoIdConverter converter(id.id);
     ACE_ERROR((LM_ERROR,
       ACE_TEXT("(%P|%t) PersistenceUpdater::update(subscriberQos): ")
-<<<<<<< HEAD
       ACE_TEXT("subscription %C not found\n"),
-      buffer.str().c_str()
-=======
-      ACE_TEXT("subscription %s not found\n"),
       std::string(converter).c_str()
->>>>>>> 733f9cbb
     ));
   }
 }
@@ -980,13 +950,8 @@
         OpenDDS::DCPS::RepoIdConverter converter(id.id);
         ACE_ERROR((LM_ERROR,
           ACE_TEXT("(%P | %t) PersistenceUpdater::destroy: ")
-<<<<<<< HEAD
           ACE_TEXT("unknown entity - %C.\n"),
-          buffer.str().c_str()
-=======
-          ACE_TEXT("unknown entity - %s.\n"),
           std::string(converter).c_str()
->>>>>>> 733f9cbb
         ));
       }
     }
