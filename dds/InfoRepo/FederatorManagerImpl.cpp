// -*- C++ -*-
//
// $Id$

#include "DcpsInfo_pch.h"
#include "FederatorManagerImpl.h"
#include "DCPSInfo_i.h"
#include "DefaultValues.h"
#include "dds/DCPS/SubscriberImpl.h"
#include "dds/DCPS/Service_Participant.h"
#include "dds/DCPS/Marked_Default_Qos.h"
#include "dds/DCPS/RepoIdConverter.h"
#include "dds/DCPS/transport/framework/TheTransportFactory.h"
#include "dds/DCPS/transport/framework/TransportImpl.h"
#include "dds/DCPS/transport/simpleTCP/SimpleTcpConfiguration.h"
#include "dds/DCPS/transport/simpleTCP/SimpleTcp.h"
#include "tao/ORB_Core.h"
#include "ace/Log_Priority.h"
#include "ace/Log_Msg.h"

#include "FederatorTypeSupportC.h"
#include "FederatorTypeSupportImpl.h"

#if !defined (__ACE_INLINE__)
# include "FederatorManagerImpl.inl"
#endif /* ! __ACE_INLINE__ */

namespace OpenDDS { namespace Federator {

ManagerImpl::ManagerImpl(Config& config)
 : joining_( this->lock_),
   joiner_( NIL_REPOSITORY),
   federated_( false),
   config_( config),
   ownerListener_( *this),
   topicListener_( *this),
   participantListener_( *this),
   publicationListener_( *this),
   subscriptionListener_( *this),
   multicastEnabled_(false)
{
  if( ::OpenDDS::DCPS::DCPS_debug_level > 0) {
    ACE_DEBUG((LM_DEBUG,
      ACE_TEXT("(%P|%t) Federator::ManagerImpl::ManagerImpl()\n")
    ));
  }

  char* mdec = ACE_OS::getenv ("MulticastDiscoveryEnabled");
  if (mdec != 0)
    {
      std::string mde(ACE_OS::getenv ("MulticastDiscoveryEnabled"));
      if (mde != "0")
        {
          multicastEnabled_ = true;
        }
    }
}

ManagerImpl::~ManagerImpl()
{
  if( ::OpenDDS::DCPS::DCPS_debug_level > 0) {
    ACE_DEBUG((LM_DEBUG,
      ACE_TEXT("(%P|%t) Federator::ManagerImpl::~ManagerImpl()\n")
    ));
  }
}

void
ManagerImpl::initialize()
{
  if( ::OpenDDS::DCPS::DCPS_debug_level > 0) {
    ACE_DEBUG((LM_DEBUG,
      ACE_TEXT("(%P|%t) Federation::ManagerImpl::initialize()\n")
    ));
  }

  // Let the listeners know which repository we are to filter samples at
  // the earliest opportunity.
  this->ownerListener_.federationId()        = this->id();
  this->topicListener_.federationId()        = this->id();
  this->participantListener_.federationId()  = this->id();
  this->publicationListener_.federationId()  = this->id();
  this->subscriptionListener_.federationId() = this->id();

  // Add participant for Federation domain
  this->federationParticipant_
    = TheParticipantFactory->create_participant(
        this->config_.federationDomain(),
        PARTICIPANT_QOS_DEFAULT,
        ::DDS::DomainParticipantListener::_nil()
      );
  if( CORBA::is_nil( this->federationParticipant_.in())) {
    ACE_ERROR((LM_ERROR,
      ACE_TEXT("(%P|%t) ERROR: create_participant failed for ")
      ACE_TEXT( "repository %d in federation domain %d.\n"),
      this->id(),
      this->config_.federationDomain()
    ));
    throw Incomplete();
  }

  //
  // Add type support for update topics
  //

  OwnerUpdateTypeSupportImpl* ownerUpdate = new OwnerUpdateTypeSupportImpl();
  if( ::DDS::RETCODE_OK != ownerUpdate->register_type(
                             this->federationParticipant_.in (),
                             OWNERUPDATETYPENAME
                           )
    ) {
    ACE_ERROR((LM_ERROR,
      ACE_TEXT("(%P|%t) ERROR: Unable to install ")
      ACE_TEXT("OwnerUpdate type support for repository %d.\n"),
      this->id()
    ));
    throw Incomplete();
  }

  ParticipantUpdateTypeSupportImpl* participantUpdate = new ParticipantUpdateTypeSupportImpl();
  if( ::DDS::RETCODE_OK != participantUpdate->register_type(
                             this->federationParticipant_.in (),
                             PARTICIPANTUPDATETYPENAME
                           )
    ) {
    ACE_ERROR((LM_ERROR,
      ACE_TEXT("(%P|%t) ERROR: Unable to install ")
      ACE_TEXT("ParticipantUpdate type support for repository %d.\n"),
      this->id()
    ));
    throw Incomplete();
  }

  TopicUpdateTypeSupportImpl* topicUpdate = new TopicUpdateTypeSupportImpl();
  if( ::DDS::RETCODE_OK != topicUpdate->register_type(
                             this->federationParticipant_.in (),
                             TOPICUPDATETYPENAME
                           )
    ) {
    ACE_ERROR((LM_ERROR,
      ACE_TEXT("(%P|%t) ERROR: Unable to install ")
      ACE_TEXT("TopicUpdate type support for repository %d.\n"),
      this->id()
    ));
    throw Incomplete();
  }

  PublicationUpdateTypeSupportImpl* publicationUpdate = new PublicationUpdateTypeSupportImpl();
  if( ::DDS::RETCODE_OK != publicationUpdate->register_type(
                             this->federationParticipant_.in (),
                             PUBLICATIONUPDATETYPENAME
                           )
    ) {
    ACE_ERROR((LM_ERROR,
      ACE_TEXT("(%P|%t) ERROR: Unable to install ")
      ACE_TEXT("PublicationUpdate type support for repository %d.\n"),
      this->id()
    ));
    throw Incomplete();
  }

  SubscriptionUpdateTypeSupportImpl* subscriptionUpdate = new SubscriptionUpdateTypeSupportImpl();
  if( ::DDS::RETCODE_OK != subscriptionUpdate->register_type(
                             this->federationParticipant_.in (),
                             SUBSCRIPTIONUPDATETYPENAME
                           )
    ) {
    ACE_ERROR((LM_ERROR,
      ACE_TEXT("(%P|%t) ERROR: Unable to install ")
      ACE_TEXT("SubscriptionUpdate type support for repository %d.\n"),
      this->id()
    ));
    throw Incomplete();
  }

  //
  // Create the transport for the update topic publications.
  //

  ::OpenDDS::DCPS::TransportImpl_rch transport
    = TheTransportFactory->create_transport_impl(
        this->config_.federationDomain(),
        ACE_TEXT("SimpleTcp"),
        ::OpenDDS::DCPS::DONT_AUTO_CONFIG
      );

  ::OpenDDS::DCPS::TransportConfiguration_rch transportConfig
    = TheTransportFactory->create_configuration(
        this->config_.federationDomain(),
        ACE_TEXT("SimpleTcp")
      );

  if( transport->configure( transportConfig.in()) != 0) {
    ACE_ERROR((LM_ERROR,
      ACE_TEXT("(%P|%t) ERROR: Federator::ManagerImpl::initialize() - ")
      ACE_TEXT("repository %d failed to initialize subscription transport.\n"),
      this->id()
    ));
    throw Incomplete();
  }

  //
  // Create the transport for the update topic subscriptions.
  //

  ::OpenDDS::DCPS::TransportImpl_rch subscriptionTransport
    = TheTransportFactory->create_transport_impl(
        1 + this->config_.federationDomain(),
        ACE_TEXT("SimpleTcp"),
        ::OpenDDS::DCPS::DONT_AUTO_CONFIG
      );

  ::OpenDDS::DCPS::TransportConfiguration_rch subscriptionTransportConfig
    = TheTransportFactory->create_configuration(
        1 + this->config_.federationDomain(),
        ACE_TEXT("SimpleTcp")
      );

  if( subscriptionTransport->configure( subscriptionTransportConfig.in()) != 0) {
    ACE_ERROR((LM_ERROR,
      ACE_TEXT("(%P|%t) ERROR: Federator::ManagerImpl::initialize() - ")
      ACE_TEXT("repository %d failed to initialize subscription transport.\n"),
      this->id()
    ));
    throw Incomplete();
  }

  //
  // Create the subscriber for the update topics.
  //

  ::DDS::Subscriber_var subscriber
    = this->federationParticipant_->create_subscriber(
        SUBSCRIBER_QOS_DEFAULT,
        ::DDS::SubscriberListener::_nil()
      );
  if( CORBA::is_nil( subscriber.in())) {
    ACE_ERROR((LM_ERROR,
      ACE_TEXT("(%P|%t) ERROR: Federator::ManagerImpl::initialize() - ")
      ACE_TEXT("failed to create subscriber for repository %d\n"),
      this->id()
    ));
    throw Incomplete();

  } else if( ::OpenDDS::DCPS::DCPS_debug_level > 4) {
    ACE_DEBUG((LM_DEBUG,
      ACE_TEXT("(%P|%t) Federator::ManagerImpl::initialize() - ")
      ACE_TEXT("created federation subscriber for repository %d\n"),
      this->id()
    ));

  }

  // Attach the transport to it.
  ::OpenDDS::DCPS::SubscriberImpl* subscriberServant
    = dynamic_cast< ::OpenDDS::DCPS::SubscriberImpl*>(
        subscriber.in()
      );
  if( 0 == subscriberServant) {
    ACE_ERROR((LM_ERROR,
      ACE_TEXT("(%P|%t) ERROR: Federator::ManagerImpl::initialize() - ")
      ACE_TEXT("failed to extract servant for federation subscriber.\n")
    ));
    throw Incomplete();
  }

  switch( subscriberServant->attach_transport( subscriptionTransport.in())) {
    case OpenDDS::DCPS::ATTACH_OK:
         if( OpenDDS::DCPS::DCPS_debug_level > 4) {
           ACE_DEBUG((LM_DEBUG,
             ACE_TEXT("(%P|%t) Federator::ManagerImpl::initialize() - ")
             ACE_TEXT("attached transport to federation subscriber.\n")
           ));
         }
         break;

    case OpenDDS::DCPS::ATTACH_BAD_TRANSPORT:
    case OpenDDS::DCPS::ATTACH_ERROR:
    case OpenDDS::DCPS::ATTACH_INCOMPATIBLE_QOS:
    default:
         ACE_ERROR((LM_ERROR,
           ACE_TEXT("(%P|%t) ERROR: Federator::ManagerImpl::initialize() - ")
           ACE_TEXT("failed to attach transport to federation subscriber.\n")
         ));
         throw Incomplete();
  }

  //
  // Create the publisher for the update topics.
  //

  ::DDS::Publisher_var publisher
    = this->federationParticipant_->create_publisher(
        PUBLISHER_QOS_DEFAULT,
        ::DDS::PublisherListener::_nil()
      );
  if( CORBA::is_nil( publisher.in())) {
    ACE_ERROR((LM_ERROR,
      ACE_TEXT("(%P|%t) ERROR: Federator::ManagerImpl::initialize() - ")
      ACE_TEXT("failed to create publisher for repository %d\n"),
      this->id()
    ));
    throw Incomplete();

  } else if( ::OpenDDS::DCPS::DCPS_debug_level > 4) {
    ACE_DEBUG((LM_DEBUG,
      ACE_TEXT("(%P|%t) Federator::ManagerImpl::initialize() - ")
      ACE_TEXT("created federation publisher for repository %d\n"),
      this->id()
    ));

  }

  // Attach the transport to it.
  ::OpenDDS::DCPS::PublisherImpl* publisherServant
    = dynamic_cast< ::OpenDDS::DCPS::PublisherImpl*>(
        publisher.in()
      );
  if( 0 == publisherServant) {
    ACE_ERROR((LM_ERROR,
      ACE_TEXT("(%P|%t) ERROR: Federator::ManagerImpl::initialize() - ")
      ACE_TEXT("failed to extract servant for federation publisher.\n")
    ));
    throw Incomplete();
  }

  switch( publisherServant->attach_transport( transport.in())) {
    case OpenDDS::DCPS::ATTACH_OK:
         if( OpenDDS::DCPS::DCPS_debug_level > 4) {
           ACE_DEBUG((LM_DEBUG,
             ACE_TEXT("(%P|%t) Federator::ManagerImpl::initialize() - ")
             ACE_TEXT("attached transport to federation publisher.\n")
           ));
         }
         break;

    case OpenDDS::DCPS::ATTACH_BAD_TRANSPORT:
    case OpenDDS::DCPS::ATTACH_ERROR:
    case OpenDDS::DCPS::ATTACH_INCOMPATIBLE_QOS:
    default:
         ACE_ERROR((LM_ERROR,
           ACE_TEXT("(%P|%t) ERROR: Federator::ManagerImpl::initialize() - ")
           ACE_TEXT("failed to attach transport to federation publisher.\n")
         ));
         throw Incomplete();
  }

  //
  // Some useful items for adding the subscriptions.
  //
  ::DDS::Topic_var            topic;
  ::DDS::TopicDescription_var description;
  ::DDS::DataReader_var       dataReader;
  ::DDS::DataWriter_var       dataWriter;

  ::DDS::DataReaderQos readerQos;
  subscriber->get_default_datareader_qos( readerQos);
  readerQos.durability.kind                          = ::DDS::TRANSIENT_LOCAL_DURABILITY_QOS;
  readerQos.history.kind                             = ::DDS::KEEP_LAST_HISTORY_QOS;
  readerQos.history.depth                            = 50;
  readerQos.reliability.kind                         = ::DDS::RELIABLE_RELIABILITY_QOS;
  readerQos.reliability.max_blocking_time.sec        = 0;
  readerQos.reliability.max_blocking_time.nanosec    = 0;

  ::DDS::DataWriterQos writerQos;
  publisher->get_default_datawriter_qos( writerQos);
  writerQos.durability.kind                          = ::DDS::TRANSIENT_LOCAL_DURABILITY_QOS;
  writerQos.history.kind                             = ::DDS::KEEP_LAST_HISTORY_QOS;
  writerQos.history.depth                            = 50;
  writerQos.reliability.kind                         = ::DDS::RELIABLE_RELIABILITY_QOS;
  writerQos.reliability.max_blocking_time.sec        = 0;
  writerQos.reliability.max_blocking_time.nanosec    = 0;

  //
  // Add update subscriptions
  //
  // NOTE: Its ok to lose the references to the objects here since they
  //       are not needed after this point.  The only thing we will do
  //       with them is to destroy them, and that will be done via a
  //       cascade delete from the participant.  The listeners will
  //       survive and can be used within other participants as well,
  //       since the only state they retain is the manager, which is the
  //       same for all.
  //

  topic = this->federationParticipant_->create_topic(
            OWNERUPDATETOPICNAME,
            OWNERUPDATETYPENAME,
            TOPIC_QOS_DEFAULT,
            ::DDS::TopicListener::_nil()
          );

  dataWriter = publisher->create_datawriter(
                 topic.in(),
                 writerQos,
                 ::DDS::DataWriterListener::_nil()
               );
  if( CORBA::is_nil( dataWriter.in())) {
    ACE_ERROR((LM_ERROR,
      ACE_TEXT("(%P|%t) ERROR: Federator::ManagerImpl::initialize() - ")
      ACE_TEXT("failed to create OwnerUpdate writer for repository %d\n"),
      this->id()
    ));
    throw Incomplete();
  }

  this->ownerWriter_
    = OwnerUpdateDataWriter::_narrow( dataWriter.in());
  if(::CORBA::is_nil (this->ownerWriter_.in ())) {
    ACE_ERROR((LM_ERROR,
      ACE_TEXT("(%P|%t) ERROR: Federator::ManagerImpl::initialize() - ")
      ACE_TEXT("failed to extract typed OwnerUpdate writer.\n")
    ));
    throw Incomplete();

  } else if( ::OpenDDS::DCPS::DCPS_debug_level > 4) {
    ::OpenDDS::DCPS::DataWriterImpl* servant
      = dynamic_cast< ::OpenDDS::DCPS::DataWriterImpl*>( dataWriter.in());
    if( 0 == servant) {
      ACE_DEBUG((LM_DEBUG,
        ACE_TEXT("(%P|%t) WARNING: Federator::ManagerImpl::initialize() - ")
        ACE_TEXT("unable to extract typed OwnerUpdate writer.\n")
      ));
    } else {
      OpenDDS::DCPS::RepoIdConverter converter(servant->get_publication_id());
      ACE_DEBUG((LM_DEBUG,
        ACE_TEXT("(%P|%t) Federator::ManagerImpl::initialize() - ")
<<<<<<< HEAD
        ACE_TEXT("created federation OwnerUpdate writer %C for repository %d\n"),
        buffer.str().c_str(),
=======
        ACE_TEXT("created federation OwnerUpdate writer %s for repository %d\n"),
        std::string(converter).c_str(),
>>>>>>> 733f9cbb
        this->id()
      ));
    }
  }

  description = this->federationParticipant_->lookup_topicdescription( OWNERUPDATETOPICNAME);
  dataReader  = subscriber->create_datareader(
                  description.in(),
                  readerQos,
                  &this->ownerListener_
                );
  if( CORBA::is_nil( dataReader.in())) {
    ACE_ERROR((LM_ERROR,
      ACE_TEXT("(%P|%t) ERROR: Federator::ManagerImpl::initialize() - ")
      ACE_TEXT("failed to create OwnerUpdate reader for repository %d\n"),
      this->id()
    ));
    throw Incomplete();

  } else if( ::OpenDDS::DCPS::DCPS_debug_level > 4) {
    ::OpenDDS::DCPS::DataReaderImpl* servant
      = dynamic_cast< ::OpenDDS::DCPS::DataReaderImpl*>( dataReader.in());
    if( 0 == servant) {
      ACE_DEBUG((LM_DEBUG,
        ACE_TEXT("(%P|%t) WARNING: Federator::ManagerImpl::initialize() - ")
        ACE_TEXT("unable to extract typed OwnerUpdate reader.\n")
      ));

    } else {
      OpenDDS::DCPS::RepoIdConverter converter(servant->get_subscription_id());
      ACE_DEBUG((LM_DEBUG,
        ACE_TEXT("(%P|%t) Federator::ManagerImpl::initialize() - ")
<<<<<<< HEAD
        ACE_TEXT("created federation OwnerUpdate reader %C for repository %d\n"),
        buffer.str().c_str(),
=======
        ACE_TEXT("created federation OwnerUpdate reader %s for repository %d\n"),
        std::string(converter).c_str(),
>>>>>>> 733f9cbb
        this->id()
      ));
    }
  }

  topic = this->federationParticipant_->create_topic(
            TOPICUPDATETOPICNAME,
            TOPICUPDATETYPENAME,
            TOPIC_QOS_DEFAULT,
            ::DDS::TopicListener::_nil()
          );
  dataWriter = publisher->create_datawriter(
                 topic.in(),
                 writerQos,
                 ::DDS::DataWriterListener::_nil()
               );
  if( CORBA::is_nil( dataWriter.in())) {
    ACE_ERROR((LM_ERROR,
      ACE_TEXT("(%P|%t) ERROR: Federator::ManagerImpl::initialize() - ")
      ACE_TEXT("failed to create TopicUpdate writer for repository %d\n"),
      this->id()
    ));
    throw Incomplete();
  }

  this->topicWriter_
    = TopicUpdateDataWriter::_narrow( dataWriter.in());
  if(::CORBA::is_nil (this->topicWriter_.in ())) {
    ACE_ERROR((LM_ERROR,
      ACE_TEXT("(%P|%t) ERROR: Federator::ManagerImpl::initialize() - ")
      ACE_TEXT("failed to extract typed TopicUpdate writer.\n")
    ));
    throw Incomplete();

  } else if( ::OpenDDS::DCPS::DCPS_debug_level > 4) {
    ::OpenDDS::DCPS::DataWriterImpl* servant
      = dynamic_cast< ::OpenDDS::DCPS::DataWriterImpl*>( dataWriter.in());
    if( 0 == servant) {
      ACE_DEBUG((LM_DEBUG,
        ACE_TEXT("(%P|%t) WARNING: Federator::ManagerImpl::initialize() - ")
        ACE_TEXT("unable to extract typed TopicUpdate writer.\n")
      ));

    } else {
      OpenDDS::DCPS::RepoIdConverter converter(servant->get_publication_id());
      ACE_DEBUG((LM_DEBUG,
        ACE_TEXT("(%P|%t) Federator::ManagerImpl::initialize() - ")
<<<<<<< HEAD
        ACE_TEXT("created federation TopicUpdate writer %C for repository %d\n"),
        buffer.str().c_str(),
=======
        ACE_TEXT("created federation TopicUpdate writer %s for repository %d\n"),
        std::string(converter).c_str(),
>>>>>>> 733f9cbb
        this->id()
      ));
    }
  }

  description = this->federationParticipant_->lookup_topicdescription( TOPICUPDATETOPICNAME);
  dataReader  = subscriber->create_datareader(
                  description.in(),
                  readerQos,
                  &this->topicListener_
                );
  if( CORBA::is_nil( dataReader.in())) {
    ACE_ERROR((LM_ERROR,
      ACE_TEXT("(%P|%t) ERROR: Federator::ManagerImpl::initialize() - ")
      ACE_TEXT("failed to create TopicUpdate reader for repository %d\n"),
      this->id()
    ));
    throw Incomplete();

  } else if( ::OpenDDS::DCPS::DCPS_debug_level > 4) {
    ::OpenDDS::DCPS::DataReaderImpl* servant
      = dynamic_cast< ::OpenDDS::DCPS::DataReaderImpl*>( dataReader.in());
    if( 0 == servant) {
      ACE_DEBUG((LM_DEBUG,
        ACE_TEXT("(%P|%t) WARNING: Federator::ManagerImpl::initialize() - ")
        ACE_TEXT("unable to extract typed TopicUpdate reader.\n")
      ));

    } else {
      OpenDDS::DCPS::RepoIdConverter converter(servant->get_subscription_id());
      ACE_DEBUG((LM_DEBUG,
        ACE_TEXT("(%P|%t) Federator::ManagerImpl::initialize() - ")
<<<<<<< HEAD
        ACE_TEXT("created federation TopicUpdate reader %C for repository %d\n"),
        buffer.str().c_str(),
=======
        ACE_TEXT("created federation TopicUpdate reader %s for repository %d\n"),
        std::string(converter).c_str(),
>>>>>>> 733f9cbb
        this->id()
      ));
    }
  }

  topic = this->federationParticipant_->create_topic(
            PARTICIPANTUPDATETOPICNAME,
            PARTICIPANTUPDATETYPENAME,
            TOPIC_QOS_DEFAULT,
            ::DDS::TopicListener::_nil()
          );
  dataWriter = publisher->create_datawriter(
                 topic.in(),
                 writerQos,
                 ::DDS::DataWriterListener::_nil()
               );
  if( CORBA::is_nil( dataWriter.in())) {
    ACE_ERROR((LM_ERROR,
      ACE_TEXT("(%P|%t) ERROR: Federator::ManagerImpl::initialize() - ")
      ACE_TEXT("failed to create ParticipantUpdate writer for repository %d\n"),
      this->id()
    ));
    throw Incomplete();
  }

  this->participantWriter_
    = ParticipantUpdateDataWriter::_narrow( dataWriter.in());
  if(::CORBA::is_nil (this->participantWriter_.in ())) {
    ACE_ERROR((LM_ERROR,
      ACE_TEXT("(%P|%t) ERROR: Federator::ManagerImpl::initialize() - ")
      ACE_TEXT("failed to extract typed ParticipantUpdate writer.\n")
    ));
    throw Incomplete();

  } else if( ::OpenDDS::DCPS::DCPS_debug_level > 4) {
    ::OpenDDS::DCPS::DataWriterImpl* servant
      = dynamic_cast< ::OpenDDS::DCPS::DataWriterImpl*>( dataWriter.in());
    if( 0 == servant) {
      ACE_DEBUG((LM_DEBUG,
        ACE_TEXT("(%P|%t) WARNING: Federator::ManagerImpl::initialize() - ")
        ACE_TEXT("unable to extract typed ParticipantUpdate writer.\n")
      ));

    } else {
      OpenDDS::DCPS::RepoIdConverter converter(servant->get_publication_id());
      ACE_DEBUG((LM_DEBUG,
        ACE_TEXT("(%P|%t) Federator::ManagerImpl::initialize() - ")
<<<<<<< HEAD
        ACE_TEXT("created federation ParticipantUpdate writer %C for repository %d\n"),
        buffer.str().c_str(),
=======
        ACE_TEXT("created federation ParticipantUpdate writer %s for repository %d\n"),
        std::string(converter).c_str(),
>>>>>>> 733f9cbb
        this->id()
      ));
    }
  }

  description = this->federationParticipant_->lookup_topicdescription( PARTICIPANTUPDATETOPICNAME);
  dataReader  = subscriber->create_datareader(
                  description.in(),
                  readerQos,
                  &this->participantListener_
                );
  if( CORBA::is_nil( dataReader.in())) {
    ACE_ERROR((LM_ERROR,
      ACE_TEXT("(%P|%t) ERROR: Federator::ManagerImpl::initialize() - ")
      ACE_TEXT("failed to create ParticipantUpdate reader for repository %d\n"),
      this->id()
    ));
    throw Incomplete();

  } else if( ::OpenDDS::DCPS::DCPS_debug_level > 4) {
    ::OpenDDS::DCPS::DataReaderImpl* servant
      = dynamic_cast< ::OpenDDS::DCPS::DataReaderImpl*>( dataReader.in());
    if( 0 == servant) {
      ACE_DEBUG((LM_DEBUG,
        ACE_TEXT("(%P|%t) WARNING: Federator::ManagerImpl::initialize() - ")
        ACE_TEXT("unable to extract typed ParticipantUpdate reader.\n")
      ));

    } else {
      OpenDDS::DCPS::RepoIdConverter converter(servant->get_subscription_id());
      ACE_DEBUG((LM_DEBUG,
        ACE_TEXT("(%P|%t) Federator::ManagerImpl::initialize() - ")
<<<<<<< HEAD
        ACE_TEXT("created federation ParticipantUpdate reader %C for repository %d\n"),
        buffer.str().c_str(),
=======
        ACE_TEXT("created federation ParticipantUpdate reader %s for repository %d\n"),
        std::string(converter).c_str(),
>>>>>>> 733f9cbb
        this->id()
      ));
    }
  }

  topic = this->federationParticipant_->create_topic(
            PUBLICATIONUPDATETOPICNAME,
            PUBLICATIONUPDATETYPENAME,
            TOPIC_QOS_DEFAULT,
            ::DDS::TopicListener::_nil()
          );
  dataWriter = publisher->create_datawriter(
                 topic.in(),
                 writerQos,
                 ::DDS::DataWriterListener::_nil()
               );
  if( CORBA::is_nil( dataWriter.in())) {
    ACE_ERROR((LM_ERROR,
      ACE_TEXT("(%P|%t) ERROR: Federator::ManagerImpl::initialize() - ")
      ACE_TEXT("failed to create PublicationUpdate writer for repository %d\n"),
      this->id()
    ));
    throw Incomplete();
  }

  this->publicationWriter_
    = PublicationUpdateDataWriter::_narrow( dataWriter.in());
  if(::CORBA::is_nil (this->publicationWriter_.in ())) {
    ACE_ERROR((LM_ERROR,
      ACE_TEXT("(%P|%t) ERROR: Federator::ManagerImpl::initialize() - ")
      ACE_TEXT("failed to extract typed PublicationUpdate writer.\n")
    ));
    throw Incomplete();

  } else if( ::OpenDDS::DCPS::DCPS_debug_level > 4) {
    ::OpenDDS::DCPS::DataWriterImpl* servant
      = dynamic_cast< ::OpenDDS::DCPS::DataWriterImpl*>( dataWriter.in());
    if( 0 == servant) {
      ACE_DEBUG((LM_DEBUG,
        ACE_TEXT("(%P|%t) WARNING: Federator::ManagerImpl::initialize() - ")
        ACE_TEXT("unable to extract typed PublicationUpdate writer.\n")
      ));

    } else {
      OpenDDS::DCPS::RepoIdConverter converter(servant->get_publication_id());
      ACE_DEBUG((LM_DEBUG,
        ACE_TEXT("(%P|%t) Federator::ManagerImpl::initialize() - ")
<<<<<<< HEAD
        ACE_TEXT("created federation PublicationUpdate writer %C for repository %d\n"),
        buffer.str().c_str(),
=======
        ACE_TEXT("created federation PublicationUpdate writer %s for repository %d\n"),
        std::string(converter).c_str(),
>>>>>>> 733f9cbb
        this->id()
      ));
    }
  }

  description = this->federationParticipant_->lookup_topicdescription( PUBLICATIONUPDATETOPICNAME);
  dataReader  = subscriber->create_datareader(
                  description.in(),
                  readerQos,
                  &this->publicationListener_
                );
  if( CORBA::is_nil( dataReader.in())) {
    ACE_ERROR((LM_ERROR,
      ACE_TEXT("(%P|%t) ERROR: Federator::ManagerImpl::initialize() - ")
      ACE_TEXT("failed to create PublicationUpdate reader for repository %d\n"),
      this->id()
    ));
    throw Incomplete();

  } else if( ::OpenDDS::DCPS::DCPS_debug_level > 4) {
    ::OpenDDS::DCPS::DataReaderImpl* servant
      = dynamic_cast< ::OpenDDS::DCPS::DataReaderImpl*>( dataReader.in());
    if( 0 == servant) {
      ACE_DEBUG((LM_DEBUG,
        ACE_TEXT("(%P|%t) WARNING: Federator::ManagerImpl::initialize() - ")
        ACE_TEXT("unable to extract typed PublicationUpdate reader.\n")
      ));

    } else {
      OpenDDS::DCPS::RepoIdConverter converter(servant->get_subscription_id());
      ACE_DEBUG((LM_DEBUG,
        ACE_TEXT("(%P|%t) Federator::ManagerImpl::initialize() - ")
<<<<<<< HEAD
        ACE_TEXT("created federation PublicationUpdate reader %C for repository %d\n"),
        buffer.str().c_str(),
=======
        ACE_TEXT("created federation PublicationUpdate reader %s for repository %d\n"),
        std::string(converter).c_str(),
>>>>>>> 733f9cbb
        this->id()
      ));
    }
  }

  topic = this->federationParticipant_->create_topic(
            SUBSCRIPTIONUPDATETOPICNAME,
            SUBSCRIPTIONUPDATETYPENAME,
            TOPIC_QOS_DEFAULT,
            ::DDS::TopicListener::_nil()
          );
  dataWriter = publisher->create_datawriter(
                 topic.in(),
                 writerQos,
                 ::DDS::DataWriterListener::_nil()
               );
  if( CORBA::is_nil( dataWriter.in())) {
    ACE_ERROR((LM_ERROR,
      ACE_TEXT("(%P|%t) ERROR: Federator::ManagerImpl::initialize() - ")
      ACE_TEXT("failed to create SubscriptionUpdate writer for repository %d\n"),
      this->id()
    ));
    throw Incomplete();
  }

  this->subscriptionWriter_
    = SubscriptionUpdateDataWriter::_narrow( dataWriter.in());
  if(::CORBA::is_nil (this->subscriptionWriter_.in ())) {
    ACE_ERROR((LM_ERROR,
      ACE_TEXT("(%P|%t) ERROR: Federator::ManagerImpl::initialize() - ")
      ACE_TEXT("failed to extract typed SubscriptionUpdate writer.\n")
    ));
    throw Incomplete();

  } else if( ::OpenDDS::DCPS::DCPS_debug_level > 4) {
    ::OpenDDS::DCPS::DataWriterImpl* servant
      = dynamic_cast< ::OpenDDS::DCPS::DataWriterImpl*>( dataWriter.in());
    if( 0 == servant) {
      ACE_DEBUG((LM_DEBUG,
        ACE_TEXT("(%P|%t) WARNING: Federator::ManagerImpl::initialize() - ")
        ACE_TEXT("unable to extract typed SubscriptionUpdate writer.\n")
      ));

    } else {
      OpenDDS::DCPS::RepoIdConverter converter(servant->get_publication_id());
      ACE_DEBUG((LM_DEBUG,
        ACE_TEXT("(%P|%t) Federator::ManagerImpl::initialize() - ")
<<<<<<< HEAD
        ACE_TEXT("created federation SubscriptionUpdate writer %C for repository %d\n"),
        buffer.str().c_str(),
=======
        ACE_TEXT("created federation SubscriptionUpdate writer %s for repository %d\n"),
        std::string(converter).c_str(),
>>>>>>> 733f9cbb
        this->id()
      ));
    }
  }

  description = this->federationParticipant_->lookup_topicdescription( SUBSCRIPTIONUPDATETOPICNAME);
  dataReader  = subscriber->create_datareader(
                  description.in(),
                  readerQos,
                  &this->subscriptionListener_
                );
  if( CORBA::is_nil( dataReader.in())) {
    ACE_ERROR((LM_ERROR,
      ACE_TEXT("(%P|%t) ERROR: Federator::ManagerImpl::initialize() - ")
      ACE_TEXT("failed to create SubscriptionUpdate reader for repository %d\n"),
      this->id()
    ));
    throw Incomplete();

  } else if( ::OpenDDS::DCPS::DCPS_debug_level > 4) {
    ::OpenDDS::DCPS::DataReaderImpl* servant
      = dynamic_cast< ::OpenDDS::DCPS::DataReaderImpl*>( dataReader.in());
    if( 0 == servant) {
      ACE_DEBUG((LM_DEBUG,
        ACE_TEXT("(%P|%t) WARNING: Federator::ManagerImpl::initialize() - ")
        ACE_TEXT("unable to extract typed SubscriptionUpdate reader.\n")
      ));

    } else {
      OpenDDS::DCPS::RepoIdConverter converter(servant->get_subscription_id());
      ACE_DEBUG((LM_DEBUG,
        ACE_TEXT("(%P|%t) Federator::ManagerImpl::initialize() - ")
<<<<<<< HEAD
        ACE_TEXT("created federation SubscriptionUpdate reader %C for repository %d\n"),
        buffer.str().c_str(),
=======
        ACE_TEXT("created federation SubscriptionUpdate reader %s for repository %d\n"),
        std::string(converter).c_str(),
>>>>>>> 733f9cbb
        this->id()
      ));
    }
  }

  // JSP
#if defined (ACE_HAS_IP_MULTICAST)
  if (this->multicastEnabled_)
    {
      //
      // Install ior multicast handler.
      //
      // Get reactor instance from TAO.
      ACE_Reactor *reactor = this->orb_->orb_core()->reactor ();

      // See if the -ORBMulticastDiscoveryEndpoint option was specified.
      ACE_CString mde (this->orb_->orb_core ()->orb_params ()->mcast_discovery_endpoint ());

      // First, see if the user has given us a multicast port number
      // on the command-line;
      u_short port = 0;

      // Check environment var. for multicast port.
      const char *port_number = ACE_OS::getenv ("OpenDDSFederationPort");

      if (port_number != 0)
      {
        port = static_cast<u_short> (ACE_OS::atoi (port_number));
      }

      // Port wasn't specified on the command-line -
      // use the default.
      if (port == 0)
        port = OpenDDS::Federator::Defaults::DiscoveryRequestPort;

      // Initialize the handler
      if (mde.length () != 0)
        {
          if (this->multicastResponder_.init (
            this->orb_.in (),
            mde.c_str ()
          ) == -1)
          {
            ACE_ERROR((LM_ERROR,
              ACE_TEXT("(%P|%t) ERROR: Unable to initialize ")
              ACE_TEXT("the multicast responder for repository %d.\n"),
              this->id()
            ));
            throw Incomplete();
          }
        }
      else
        {
          if (this->multicastResponder_.init (
            this->orb_.in (),
            port,
#if defined (ACE_HAS_IPV6)
            ACE_DEFAULT_MULTICASTV6_ADDR
#else
            ACE_DEFAULT_MULTICAST_ADDR
#endif /* ACE_HAS_IPV6 */
          ))
          {
            ACE_ERROR((LM_ERROR,
              ACE_TEXT("(%P|%t) ERROR: Unable to initialize ")
              ACE_TEXT("the multicast responder for repository %d.\n"),
              this->id()
            ));
            throw Incomplete();
          }
        }

      // Register event handler for the ior multicast.
      if (reactor->register_handler (&this->multicastResponder_,
                                     ACE_Event_Handler::READ_MASK) == -1)
        {
          ACE_ERROR((LM_ERROR,
            ACE_TEXT("(%P|%t) ERROR: Unable to register event handler ")
            ACE_TEXT("for repository %d.\n"),
            this->id()
          ));
          throw Incomplete();
        }

      if( ::OpenDDS::DCPS::DCPS_debug_level > 0) {
        ACE_DEBUG((LM_DEBUG,
          ACE_TEXT("(%P|%t) Federator::ManagerImpl::initialize() - ")
          ACE_TEXT("multicast server setup is complete.\n")
        ));
      }
    }

#else
  ACE_UNUSED_ARG (this->multicastEnabled_);
#endif /* ACE_HAS_IP_MULTICAST */
}

void
ManagerImpl::finalize()
{
  if( ::OpenDDS::DCPS::DCPS_debug_level > 0) {
    ACE_DEBUG((LM_DEBUG,
      ACE_TEXT("(%P|%t) Federator::ManagerImpl::finalize()\n")
    ));
  }

  ownerListener_.stop ();
  topicListener_.stop ();
  participantListener_.stop ();
  publicationListener_.stop ();
  subscriptionListener_.stop ();
  ownerListener_.join ();
  topicListener_.join ();
  participantListener_.join ();
  publicationListener_.join ();
  subscriptionListener_.join ();

  if( this->federated_) {
    try {
      IdToManagerMap::iterator where = this->peers_.find( this->joinRepo_);
      if( where == this->peers_.end()) {
        ACE_DEBUG ((LM_DEBUG,
          ACE_TEXT("(%P|%t)Federator::Manager::finalize: ")
          ACE_TEXT("repository %d - all attachment to federation left.\n"),
          this->id()
        ));

      } else {
        if( CORBA::is_nil( where->second.in())) {
          ACE_ERROR ((LM_ERROR,
            ACE_TEXT("(%P|%t) ERROR: Federator::Manager::finalize: ")
            ACE_TEXT("repository %d not currently attached to a federation.\n"),
            this->id()
          ));

        } else {
            where->second->leave_federation( this->id());
            this->federated_ = false;
        }
      }
    } catch( const CORBA::Exception& ex) {
      ex._tao_print_exception(
        ACE_TEXT("ERROR: Federator::ManagerImpl::finalize() - ")
        ACE_TEXT("unable to leave remote federation ")
      );
      throw Incomplete();
    }
  }

  if (!CORBA::is_nil( this->orb_.in()) && (0 != this->orb_->orb_core ()))
    {
      this->orb_->orb_core ()->reactor ()->remove_handler(
        &this->multicastResponder_,
        ACE_Event_Handler::READ_MASK | ACE_Event_Handler::DONT_CALL
        );
    }

  // Remove our local participant and contained entities.
  if( 0 == CORBA::is_nil( this->federationParticipant_.in ())) {
    if( ::DDS::RETCODE_PRECONDITION_NOT_MET
         == this->federationParticipant_->delete_contained_entities()
      ) {
      ACE_ERROR ((LM_ERROR,
        ACE_TEXT("(%P|%t) ERROR: Federator::Manager ")
        ACE_TEXT("unable to release resources for repository %d.\n"),
        this->id()
      ));

    } else if( ::DDS::RETCODE_PRECONDITION_NOT_MET
               == TheParticipantFactory->delete_participant( this->federationParticipant_.in ())
             ) {
      ACE_ERROR ((LM_ERROR,
        ACE_TEXT("(%P|%t) ERROR: Federator::Manager ")
        ACE_TEXT("unable to release the participant for repository %d.\n"),
        this->id()));
    }
  }
}

// IDL methods.

RepoKey
ManagerImpl::federation_id( void)
ACE_THROW_SPEC (( ::CORBA::SystemException))
{
  if( ::OpenDDS::DCPS::DCPS_debug_level > 0) {
    ACE_DEBUG((LM_DEBUG,
      ACE_TEXT("(%P|%t) ManagerImpl::federation_id()\n")
    ));
  }
  return this->id();
}

::OpenDDS::DCPS::DCPSInfo_ptr
ManagerImpl::repository( void )
ACE_THROW_SPEC (( ::CORBA::SystemException))
{
  if( ::OpenDDS::DCPS::DCPS_debug_level > 0) {
    ACE_DEBUG((LM_DEBUG,
      ACE_TEXT("(%P|%t) ManagerImpl::repository()\n")
    ));
  }
  ::OpenDDS::DCPS::DCPSInfo_var repo
    = TheServiceParticipant->get_repository(
        this->config_.federationDomain()
      );
  if( CORBA::is_nil( repo.in())) {
    return ::OpenDDS::DCPS::DCPSInfo::_duplicate( this->localRepo_.in());
  } else {
    return ::OpenDDS::DCPS::DCPSInfo::_duplicate( repo.in());
  }
}

::CORBA::Boolean
ManagerImpl::discover_federation ( const char * ior )
ACE_THROW_SPEC (( ::CORBA::SystemException, Incomplete))
{
  if( ::OpenDDS::DCPS::DCPS_debug_level > 0) {
    ACE_DEBUG((LM_DEBUG,
      ACE_TEXT("(%P|%t) ManagerImpl::discover_federation( %C)\n"),
      ior
    ));
  }
  ///@TODO: Implement this.
  return false;
}

Manager_ptr
ManagerImpl::join_federation(
  Manager_ptr peer,
  FederationDomain federation

) ACE_THROW_SPEC (( ::CORBA::SystemException, Incomplete))
{
  if( ::OpenDDS::DCPS::DCPS_debug_level > 0) {
    ACE_DEBUG((LM_DEBUG,
      ACE_TEXT("(%P|%t) ManagerImpl::join_federation( peer, %d)\n"),
      federation
    ));
  }
  RepoKey remote = NIL_REPOSITORY;

  try {
    // Obtain the remote repository federator Id value.
    remote = peer->federation_id();
    if( ::OpenDDS::DCPS::DCPS_debug_level > 0) {
      ACE_DEBUG((LM_DEBUG,
        ACE_TEXT("(%P|%t) Federator::ManagerImpl::join_federation() - ")
        ACE_TEXT("repo id %d entered from repository with id %d.\n"),
        this->id(),
        remote
      ));
    }

  } catch( const CORBA::Exception& ex) {
    ex._tao_print_exception(
      ACE_TEXT("ERROR: Federator::ManagerImpl::join_federation() - ")
      ACE_TEXT("unable to obtain remote federation Id value: ")
    );
    throw Incomplete();
  }

  // If we are recursing, then we are done.
  if( this->joiner_ == remote) {
    if( ::OpenDDS::DCPS::DCPS_debug_level > 0) {
      ACE_DEBUG((LM_DEBUG,
        ACE_TEXT("(%P|%t) Federator::ManagerImpl::join_federation() - ")
        ACE_TEXT("repo id %d leaving after reentry from repository with id %d.\n"),
        this->id(),
        remote
      ));
    }
    return this->_this();

  } else {
    // Block while any different repository is joining.
    ACE_GUARD_RETURN( ACE_SYNCH_MUTEX, guard, this->lock_, false);
    while( this->joiner_ != NIL_REPOSITORY) {
      // This releases the lock while we block.
      this->joining_.wait();

      // We are now recursing - curses!
      if( this->joiner_ == remote) {
        return this->_this();
      }
    }

    // Note that we are joining the remote repository now.
    this->joiner_ = remote;
  }

  //
  // We only reach this point if:
  //   1) No other repository is processing past this point;
  //   2) We are not recursing.
  //

  // Check if we already have Federation repository.
  // Check if we are already federated.
  if( this->federated_ == false) {
    // Go ahead and add the joining repository as our Federation
    // repository.
    try {
      // Mark this repository as the point to which we are joined to
      // the federation.
      this->joinRepo_ = remote;

      // Obtain a reference to the remote repository.
      ::OpenDDS::DCPS::DCPSInfo_var remoteRepo = peer->repository();
      if( ::OpenDDS::DCPS::DCPS_debug_level > 4) {
        CORBA::ORB_var orb = TheServiceParticipant->get_ORB();
        CORBA::String_var remoteRepoIor = orb->object_to_string( remoteRepo.in());
        ACE_DEBUG((LM_DEBUG,
          ACE_TEXT("(%P|%t) FederatorManagerImpl::join_federation() - ")
          ACE_TEXT("id %d obtained reference to id %d:\n")
          ACE_TEXT("\t%C\n"),
          this->id(),
          remote,
          remoteRepoIor.in()
        ));
      }

      // Add remote repository to Service_Participant in the Federation domain
      TheServiceParticipant->set_repo( remoteRepo.in(), remote);
      TheServiceParticipant->set_repo_domain( this->config_.federationDomain(), remote);

    } catch( const CORBA::Exception& ex) {
      ex._tao_print_exception(
        "ERROR: Federator::ManagerImpl::join_federation() - Unable to join with remote: "
      );
      throw Incomplete();
    }
  }

  // Symmetrical joining behavior.
  try {
    Manager_var remoteManager
      = peer->join_federation( this->_this(), this->config_.federationDomain());

    if( this->joinRepo_ == remote) {
      this->peers_[ this->joinRepo_]
        = OpenDDS::Federator::Manager::_duplicate( remoteManager.in());
    }

    //
    // Push our initial state out to the joining repository *after* we call
    // him back to join.  This reduces the amount of duplicate data pushed
    // when a new (empty) repository is joining an existing federation.
    //
    if( ::OpenDDS::DCPS::DCPS_debug_level > 4) {
      ACE_DEBUG((LM_DEBUG,
        ACE_TEXT("(%P|%t) Federator::ManagerImpl::join_federation() - ")
        ACE_TEXT("repo id %d pushing state to repository with id %d.\n"),
        this->id(),
        remote
      ));
    }
    this->pushState( peer);

  } catch( const CORBA::Exception& ex) {
    ex._tao_print_exception(
      "ERROR: Federator::ManagerImpl::join_federation() - unsuccsessful call to remote->join: "
    );
    throw Incomplete();
  }

  if( CORBA::is_nil( this->participantWriter_.in())) {
    //
    // Establish our update publications and subscriptions *after* we
    // have exhanged internal state with the first joining repository.
    //
    this->initialize();
  }

  // Adjust our joining state and give others the opportunity to proceed.
  if( ::OpenDDS::DCPS::DCPS_debug_level > 4) {
    ACE_DEBUG((LM_DEBUG,
      ACE_TEXT("(%P|%t) Federator::ManagerImpl::join_federation() - ")
      ACE_TEXT("repo id %d joined to repository with id %d.\n"),
      this->id(),
      remote
    ));
  }
  this->federated_ = true;
  this->joiner_    = NIL_REPOSITORY;
  this->joining_.signal();
  return this->_this();
}

void
ManagerImpl::leave_federation (
  RepoKey id
)
ACE_THROW_SPEC ((
  ::CORBA::SystemException,
  Incomplete
))
{
  if( ::OpenDDS::DCPS::DCPS_debug_level > 0) {
    ACE_DEBUG((LM_DEBUG,
      ACE_TEXT("(%P|%t) ManagerImpl::leave_federation( %d)\n"),
      this->id()
    ));
  }

  // Remove the leaving repository from our outbound mappings.
  IdToManagerMap::iterator where = this->peers_.find( id);
  if( where != this->peers_.end()) {
    this->peers_.erase( where);
  }

  // Remove all the internal Entities owned by the leaving repository.
  if( false
      == this->info_->remove_by_owner( this->config_.federationDomain(), id)
    ) {
    throw Incomplete();
  }

  if( ::OpenDDS::DCPS::DCPS_debug_level > 0) {
    ACE_DEBUG((LM_DEBUG,
      ACE_TEXT("(%P|%t) ManagerImpl::leave_federation( %d) complete.\n"),
      this->id()
    ));
  }
}

void
ManagerImpl::leave_and_shutdown (
    void
)
ACE_THROW_SPEC ((
  ::CORBA::SystemException,
  Incomplete
))
{
  // Shutdown the process via the repository object.
  this->info_->shutdown();
}

void
ManagerImpl::shutdown (
    void
)
ACE_THROW_SPEC ((
  ::CORBA::SystemException,
  Incomplete
))
{
  // Prevent the removal of this repository from the federation during
  // shutdown processing.
  this->federated_ = false;

  // Shutdown the process via the repository object.
  this->info_->shutdown();
}

void
ManagerImpl::initializeOwner (
  const ::OpenDDS::Federator::OwnerUpdate & data
)
ACE_THROW_SPEC ((
  ::CORBA::SystemException,
  ::OpenDDS::Federator::Incomplete
))
{
  this->processCreate( &data, 0);
}

void
ManagerImpl::initializeTopic (
  const ::OpenDDS::Federator::TopicUpdate & data
)
ACE_THROW_SPEC ((
  ::CORBA::SystemException,
  ::OpenDDS::Federator::Incomplete
))
{
  this->processCreate( &data, 0);
}

void
ManagerImpl::initializeParticipant (
  const ::OpenDDS::Federator::ParticipantUpdate & data
)
ACE_THROW_SPEC ((
  ::CORBA::SystemException,
  ::OpenDDS::Federator::Incomplete
))
{
  this->processCreate( &data, 0);
}

void
ManagerImpl::initializePublication (
  const ::OpenDDS::Federator::PublicationUpdate & data
)
ACE_THROW_SPEC ((
  ::CORBA::SystemException,
  ::OpenDDS::Federator::Incomplete
))
{
  this->processCreate( &data, 0);
}

void
ManagerImpl::initializeSubscription (
  const ::OpenDDS::Federator::SubscriptionUpdate & data
)
ACE_THROW_SPEC ((
  ::CORBA::SystemException,
  ::OpenDDS::Federator::Incomplete
))
{
  this->processCreate( &data, 0);
}

}} // End namespace OpenDDS::Federator
<|MERGE_RESOLUTION|>--- conflicted
+++ resolved
@@ -425,13 +425,8 @@
       OpenDDS::DCPS::RepoIdConverter converter(servant->get_publication_id());
       ACE_DEBUG((LM_DEBUG,
         ACE_TEXT("(%P|%t) Federator::ManagerImpl::initialize() - ")
-<<<<<<< HEAD
         ACE_TEXT("created federation OwnerUpdate writer %C for repository %d\n"),
-        buffer.str().c_str(),
-=======
-        ACE_TEXT("created federation OwnerUpdate writer %s for repository %d\n"),
         std::string(converter).c_str(),
->>>>>>> 733f9cbb
         this->id()
       ));
     }
@@ -464,13 +459,8 @@
       OpenDDS::DCPS::RepoIdConverter converter(servant->get_subscription_id());
       ACE_DEBUG((LM_DEBUG,
         ACE_TEXT("(%P|%t) Federator::ManagerImpl::initialize() - ")
-<<<<<<< HEAD
         ACE_TEXT("created federation OwnerUpdate reader %C for repository %d\n"),
-        buffer.str().c_str(),
-=======
-        ACE_TEXT("created federation OwnerUpdate reader %s for repository %d\n"),
         std::string(converter).c_str(),
->>>>>>> 733f9cbb
         this->id()
       ));
     }
@@ -518,13 +508,8 @@
       OpenDDS::DCPS::RepoIdConverter converter(servant->get_publication_id());
       ACE_DEBUG((LM_DEBUG,
         ACE_TEXT("(%P|%t) Federator::ManagerImpl::initialize() - ")
-<<<<<<< HEAD
         ACE_TEXT("created federation TopicUpdate writer %C for repository %d\n"),
-        buffer.str().c_str(),
-=======
-        ACE_TEXT("created federation TopicUpdate writer %s for repository %d\n"),
         std::string(converter).c_str(),
->>>>>>> 733f9cbb
         this->id()
       ));
     }
@@ -557,13 +542,8 @@
       OpenDDS::DCPS::RepoIdConverter converter(servant->get_subscription_id());
       ACE_DEBUG((LM_DEBUG,
         ACE_TEXT("(%P|%t) Federator::ManagerImpl::initialize() - ")
-<<<<<<< HEAD
         ACE_TEXT("created federation TopicUpdate reader %C for repository %d\n"),
-        buffer.str().c_str(),
-=======
-        ACE_TEXT("created federation TopicUpdate reader %s for repository %d\n"),
         std::string(converter).c_str(),
->>>>>>> 733f9cbb
         this->id()
       ));
     }
@@ -611,13 +591,8 @@
       OpenDDS::DCPS::RepoIdConverter converter(servant->get_publication_id());
       ACE_DEBUG((LM_DEBUG,
         ACE_TEXT("(%P|%t) Federator::ManagerImpl::initialize() - ")
-<<<<<<< HEAD
         ACE_TEXT("created federation ParticipantUpdate writer %C for repository %d\n"),
-        buffer.str().c_str(),
-=======
-        ACE_TEXT("created federation ParticipantUpdate writer %s for repository %d\n"),
         std::string(converter).c_str(),
->>>>>>> 733f9cbb
         this->id()
       ));
     }
@@ -650,13 +625,8 @@
       OpenDDS::DCPS::RepoIdConverter converter(servant->get_subscription_id());
       ACE_DEBUG((LM_DEBUG,
         ACE_TEXT("(%P|%t) Federator::ManagerImpl::initialize() - ")
-<<<<<<< HEAD
         ACE_TEXT("created federation ParticipantUpdate reader %C for repository %d\n"),
-        buffer.str().c_str(),
-=======
-        ACE_TEXT("created federation ParticipantUpdate reader %s for repository %d\n"),
         std::string(converter).c_str(),
->>>>>>> 733f9cbb
         this->id()
       ));
     }
@@ -704,13 +674,8 @@
       OpenDDS::DCPS::RepoIdConverter converter(servant->get_publication_id());
       ACE_DEBUG((LM_DEBUG,
         ACE_TEXT("(%P|%t) Federator::ManagerImpl::initialize() - ")
-<<<<<<< HEAD
         ACE_TEXT("created federation PublicationUpdate writer %C for repository %d\n"),
-        buffer.str().c_str(),
-=======
-        ACE_TEXT("created federation PublicationUpdate writer %s for repository %d\n"),
         std::string(converter).c_str(),
->>>>>>> 733f9cbb
         this->id()
       ));
     }
@@ -743,13 +708,8 @@
       OpenDDS::DCPS::RepoIdConverter converter(servant->get_subscription_id());
       ACE_DEBUG((LM_DEBUG,
         ACE_TEXT("(%P|%t) Federator::ManagerImpl::initialize() - ")
-<<<<<<< HEAD
         ACE_TEXT("created federation PublicationUpdate reader %C for repository %d\n"),
-        buffer.str().c_str(),
-=======
-        ACE_TEXT("created federation PublicationUpdate reader %s for repository %d\n"),
         std::string(converter).c_str(),
->>>>>>> 733f9cbb
         this->id()
       ));
     }
@@ -797,13 +757,8 @@
       OpenDDS::DCPS::RepoIdConverter converter(servant->get_publication_id());
       ACE_DEBUG((LM_DEBUG,
         ACE_TEXT("(%P|%t) Federator::ManagerImpl::initialize() - ")
-<<<<<<< HEAD
         ACE_TEXT("created federation SubscriptionUpdate writer %C for repository %d\n"),
-        buffer.str().c_str(),
-=======
-        ACE_TEXT("created federation SubscriptionUpdate writer %s for repository %d\n"),
         std::string(converter).c_str(),
->>>>>>> 733f9cbb
         this->id()
       ));
     }
@@ -836,13 +791,8 @@
       OpenDDS::DCPS::RepoIdConverter converter(servant->get_subscription_id());
       ACE_DEBUG((LM_DEBUG,
         ACE_TEXT("(%P|%t) Federator::ManagerImpl::initialize() - ")
-<<<<<<< HEAD
         ACE_TEXT("created federation SubscriptionUpdate reader %C for repository %d\n"),
-        buffer.str().c_str(),
-=======
-        ACE_TEXT("created federation SubscriptionUpdate reader %s for repository %d\n"),
         std::string(converter).c_str(),
->>>>>>> 733f9cbb
         this->id()
       ));
     }
