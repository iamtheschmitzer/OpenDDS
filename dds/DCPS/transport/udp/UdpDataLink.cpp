--- conflicted
+++ resolved
@@ -200,13 +200,8 @@
                    0);
 
     transport_header.length_ =
-<<<<<<< HEAD
-      static_cast<ACE_UINT32>(data_block->length()
-                              + sample_header_block->length());
-=======
       static_cast<ACE_UINT32>(data_block->length() +
                               sample_header_block->length());
->>>>>>> 1f80dd28
     *transport_header_block << transport_header;
     transport_header_block->cont(sample_header_block);
 
