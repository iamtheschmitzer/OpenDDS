/*
 * $Id$
 *
 *
 * Distributed under the OpenDDS License.
 * See: http://www.opendds.org/license.html
 */

#include "Tcp_pch.h"
#include "TcpDataLink.h"
#include "TcpReceiveStrategy.h"
#include "TcpInst.h"
#include "TcpSendStrategy.h"
#include "dds/DCPS/transport/framework/TransportControlElement.h"
#include "dds/DCPS/DataSampleHeader.h"
#include "ace/Log_Msg.h"

#if !defined (__ACE_INLINE__)
#include "TcpDataLink.inl"
#endif /* __ACE_INLINE__ */

OpenDDS::DCPS::TcpDataLink::TcpDataLink(
      const ACE_INET_Addr& remote_address,
      OpenDDS::DCPS::TcpTransport*  transport_impl,
      Priority priority,
      bool        is_loopback,
      bool        is_active)
: DataLink(transport_impl, priority, is_loopback, is_active),
  remote_address_(remote_address),
  graceful_disconnect_sent_(false),
  release_is_pending_ (false)
{
   DBG_ENTRY_LVL("TcpDataLink","TcpDataLink",6);
   transport_impl->_add_ref();
   this->transport_ = transport_impl;
}

OpenDDS::DCPS::TcpDataLink::~TcpDataLink()
{
   DBG_ENTRY_LVL("TcpDataLink","~TcpDataLink",6);
}

/// Called when the DataLink has been "stopped" for some reason.  It could
/// be called from the DataLink::transport_shutdown() method (when the
/// TransportImpl is handling a shutdown() call).  Or, it could be called
/// from the DataLink::release_reservations() method, when it discovers that
/// it has just released the last remaining reservations from the DataLink,
/// and the DataLink is in the process of "releasing" itself.
void
OpenDDS::DCPS::TcpDataLink::stop_i()
{
   DBG_ENTRY_LVL("TcpDataLink","stop_i",6);

   if (!this->connection_.is_nil()) {
      // Tell the connection object to disconnect.
      this->connection_->disconnect();

      // Drop our reference to the connection object.
      this->connection_ = 0;
   }
}

void
OpenDDS::DCPS::TcpDataLink::pre_stop_i()
{
   DBG_ENTRY_LVL("TcpDataLink","pre_stop_i",6);

   DataLink::pre_stop_i();

   TcpReceiveStrategy * rs
   = dynamic_cast <TcpReceiveStrategy*>(this->receive_strategy_.in());

   if (rs != NULL) {
      // If we received the GRACEFUL_DISCONNECT message from peer before we
      // initiate the disconnecting of the datalink, then we will not send
      // the GRACEFUL_DISCONNECT message to the peer.
      bool disconnected = rs->gracefully_disconnected();

      if (!this->connection_.is_nil() && !this->graceful_disconnect_sent_
            && !disconnected) {
         this->send_graceful_disconnect_message();
         this->graceful_disconnect_sent_ = true;
      }
   }

   if (!this->connection_.is_nil()) {
      this->connection_->shutdown();
   }
}

/// The TcpTransport calls this method when it has an established
/// connection object for us.  This call puts this TcpDataLink into
/// the "connected" state.
int
OpenDDS::DCPS::TcpDataLink::connect(
      const TcpConnection_rch& connection,
      const TransportSendStrategy_rch& send_strategy,
      const TransportStrategy_rch& receive_strategy)
{

   //### Debug statements to track where connection is failing
   if (ASYNC_debug) ACE_DEBUG((LM_DEBUG, "(%P|%t|%T) ASYNC_DBG:TcpDataLink::connect --> begin\n"));

   DBG_ENTRY_LVL("TcpDataLink","connect",6);

   // Sanity check - cannot connect() if we are already connected.
   if (!this->connection_.is_nil()) {
      ACE_ERROR_RETURN((LM_ERROR,
            "(%P|%t) ERROR: TcpDataLink already connected.\n"),
            -1);
   }

   this->connection_ = connection;

   //### Debug statements to track where connection is failing
   if (ASYNC_debug) ACE_DEBUG((LM_DEBUG, "(%P|%t|%T) ASYNC_DBG:TcpDataLink::connect --> enable peer\n"));

   if (this->connection_->peer().enable(ACE_NONBLOCK) == -1) {
      ACE_ERROR_RETURN((LM_ERROR,
            "(%P|%t) ERROR: TcpDataLink::connect failed to set "
            "ACE_NONBLOCK %p\n", ACE_TEXT("enable")), -1);
   }

   //### Debug statements to track where connection is failing
   if (ASYNC_debug) ACE_DEBUG((LM_DEBUG, "(%P|%t|%T) ASYNC_DBG:TcpDataLink::connect --> set_datalink\n"));

   // Let connection know the datalink for callbacks upon reconnect failure.
   this->connection_->set_datalink(this);

   //### Debug statements to track where connection is failing
   if (ASYNC_debug) ACE_DEBUG((LM_DEBUG, "(%P|%t|%T) ASYNC_DBG:TcpDataLink::connect --> try to start DataLink with send/recv strategies\n"));

   // And lastly, inform our base class (DataLink) that we are now "connected",
   // and it should start the strategy objects.
   if (this->start(send_strategy, receive_strategy) != 0) {
      // Our base (DataLink) class failed to start the strategy objects.
      // We need to "undo" some things here before we return -1 to indicate
      // that an error has taken place.

      //### Debug statements to track where connection is failing
      if (ASYNC_debug) ACE_DEBUG((LM_DEBUG, "(%P|%t|%T) ASYNC_DBG:TcpDataLink::connect --> base DataLink FAILURE to start strategy objects so nil out connection\n"));

      // Drop our reference to the connection object.
      this->connection_ = 0;

      //### Debug statements to track where connection is failing
      if (ASYNC_debug) ACE_DEBUG((LM_DEBUG, "(%P|%t|%T) ASYNC_DBG:TcpDataLink::connect --> return FAILURE\n"));

      return -1;
   }

   //### Debug statements to track where connection is failing
   if (ASYNC_debug) ACE_DEBUG((LM_DEBUG, "(%P|%t|%T) ASYNC_DBG:TcpDataLink::connect --> return SUCCESS\n"));

   return 0;
}

/// Associate the new connection object with this datalink object.
/// The states of the "old" connection object are copied to the new
/// connection object and the "old" connection object is replaced by
/// the new connection object.
int
OpenDDS::DCPS::TcpDataLink::reconnect(TcpConnection* connection)
{
   DBG_ENTRY_LVL("TcpDataLink","reconnect",6);

   // Sanity check - the connection should exist already since we are reconnecting.
   if (this->connection_.is_nil()) {
      VDBG_LVL((LM_ERROR,
            "(%P|%t) ERROR: TcpDataLink::reconnect old connection is nil.\n")
            , 1);
      return -1;
   }

   this->connection_->transfer(connection);

   bool released = false;
   TransportStrategy_rch brs;
   TransportSendStrategy_rch bss;

   {
      GuardType guard2(this->strategy_lock_);

      if (this->receive_strategy_.is_nil() && this->send_strategy_.is_nil()) {
         released = true;
         this->connection_ = 0;

      } else {
         brs = this->receive_strategy_;
         bss = this->send_strategy_;
      }
   }

   TcpConnection_rch conn_rch(connection, false);
   if (released) {
      TcpDataLink_rch this_rch(this, false);
      return this->transport_->connect_tcp_datalink(this_rch, conn_rch);
   }

   this->connection_ = conn_rch._retn();

<<<<<<< HEAD
   TcpReceiveStrategy* rs = dynamic_cast<TcpReceiveStrategy*>(brs.in());

   TcpSendStrategy* ss = dynamic_cast<TcpSendStrategy*>(bss.in());
=======
  TcpReceiveStrategy* rs = static_cast<TcpReceiveStrategy*>(brs.in());

  TcpSendStrategy* ss = static_cast<TcpSendStrategy*>(bss.in());
>>>>>>> c34ef268

   // Associate the new connection object with the receiveing strategy and disassociate
   // the old connection object with the receiveing strategy.
   int rs_result = rs->reset(this->connection_.in());

   // Associate the new connection object with the sending strategy and disassociate
   // the old connection object with the sending strategy.
   int ss_result = ss->reset(this->connection_.in());

   if (rs_result == 0 && ss_result == 0) {
      return 0;
   }

   return -1;
}

void
OpenDDS::DCPS::TcpDataLink::send_graceful_disconnect_message()
{
   DBG_ENTRY_LVL("TcpDataLink","send_graceful_disconnect_message",6);

   // Will clear all queued messages but still let the disconnect message
   // sent.
   this->send_strategy_->terminate_send(true);

   DataSampleHeader header_data;
   // The message_id_ is the most important value for the DataSampleHeader.
   header_data.message_id_ = GRACEFUL_DISCONNECT;

   // Other data in the DataSampleHeader are not necessary set. The bogus values
   // can be used.

   //header_data.byte_order_
   //  = this->transport_->get_configuration()->swap_bytes() ? !TAO_ENCAP_BYTE_ORDER : TAO_ENCAP_BYTE_ORDER;
   //header_data.message_length_ = 0;
   //header_data.sequence_ = 0;
   //DDS::Time_t source_timestamp
   //  = OpenDDS::DCPS::time_value_to_time (ACE_OS::gettimeofday ());
   //header_data.source_timestamp_sec_ = source_timestamp.sec;
   //header_data.source_timestamp_nanosec_ = source_timestamp.nanosec;
   //header_data.coherency_group_ = 0;
   //header_data.publication_id_ = 0;

   // TODO:
   // It seems a bug in the transport implementation that the receiving side can
   // not receive the message when the message has no sample data and is sent
   // in a single packet.

   // To work arround this problem, I have to add bogus data to chain with the
   // DataSampleHeader to make the receiving work.
   ACE_Message_Block* message;
   size_t max_marshaled_size = header_data.max_marshaled_size();
   ACE_Message_Block* data = 0;
   ACE_NEW(data,
         ACE_Message_Block(20,
               ACE_Message_Block::MB_DATA,
               0, //cont
               0, //data
               0, //allocator_strategy
               0, //locking_strategy
               ACE_DEFAULT_MESSAGE_BLOCK_PRIORITY,
               ACE_Time_Value::zero,
               ACE_Time_Value::max_time,
               0,
               0));
   data->wr_ptr(20);

   header_data.message_length_ = static_cast<ACE_UINT32>(data->length());

   ACE_NEW(message,
         ACE_Message_Block(max_marshaled_size,
               ACE_Message_Block::MB_DATA,
               data, //cont
               0, //data
               0, //allocator_strategy
               0, //locking_strategy
               ACE_DEFAULT_MESSAGE_BLOCK_PRIORITY,
               ACE_Time_Value::zero,
               ACE_Time_Value::max_time,
               0,
               0));

   *message << header_data;

   TransportControlElement* send_element = 0;

   ACE_NEW(send_element, TransportControlElement(message));

   // give the message block ownership to TransportControlElement
   message->release ();

   // I don't want to rebuild a connection in order to send
   // a graceful disconnect message.
   this->send_i(send_element, false);
}


void OpenDDS::DCPS::TcpDataLink::set_release_pending (bool flag)
{
   this->release_is_pending_ = flag;
}

bool OpenDDS::DCPS::TcpDataLink::is_release_pending () const
{
   return this->release_is_pending_.value();
}
<|MERGE_RESOLUTION|>--- conflicted
+++ resolved
@@ -199,15 +199,9 @@
 
    this->connection_ = conn_rch._retn();
 
-<<<<<<< HEAD
-   TcpReceiveStrategy* rs = dynamic_cast<TcpReceiveStrategy*>(brs.in());
-
-   TcpSendStrategy* ss = dynamic_cast<TcpSendStrategy*>(bss.in());
-=======
   TcpReceiveStrategy* rs = static_cast<TcpReceiveStrategy*>(brs.in());
 
   TcpSendStrategy* ss = static_cast<TcpSendStrategy*>(bss.in());
->>>>>>> c34ef268
 
    // Associate the new connection object with the receiveing strategy and disassociate
    // the old connection object with the receiveing strategy.
