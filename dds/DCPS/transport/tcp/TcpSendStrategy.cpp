/*
 * $Id$
 *
 *
 * Distributed under the OpenDDS License.
 * See: http://www.opendds.org/license.html
 */

#include "Tcp_pch.h"
#include "TcpConnection.h"
#include "TcpSendStrategy.h"
#include "TcpTransport.h"
#include "TcpInst.h"
#include "TcpSynchResource.h"
#include "TcpDataLink.h"
#include "dds/DCPS/transport/framework/ThreadSynch.h"
#include "dds/DCPS/transport/framework/ScheduleOutputHandler.h"
#include "dds/DCPS/transport/framework/TransportReactorTask.h"
#include "dds/DCPS/transport/framework/ReactorSynchStrategy.h"

OpenDDS::DCPS::TcpSendStrategy::TcpSendStrategy(
  std::size_t id,
  const TcpDataLink_rch& link,
  const TcpInst_rch& config,
  const TcpConnection_rch& connection,
  TcpSynchResource* synch_resource,
  const TransportReactorTask_rch& task,
<<<<<<< HEAD
  Priority priority)
  : TransportSendStrategy(static_rchandle_cast<TransportInst>(config),
=======
  CORBA::Long priority)
  : TransportSendStrategy(id, static_rchandle_cast<TransportInst>(config),
>>>>>>> 85b57caf
                          synch_resource, priority,
                          new ReactorSynchStrategy(
                                this,
                                task->get_reactor(),
                                connection->peer().get_handle()))
  , connection_(connection)
  , link_(link)
  , reactor_task_(task)
{
  DBG_ENTRY_LVL("TcpSendStrategy","TcpSendStrategy",6);

  connection->set_send_strategy(this);
}

OpenDDS::DCPS::TcpSendStrategy::~TcpSendStrategy()
{
  DBG_ENTRY_LVL("TcpSendStrategy","~TcpSendStrategy",6);
}

void
OpenDDS::DCPS::TcpSendStrategy::schedule_output()
{
  DBG_ENTRY_LVL("TcpSendStrategy","schedule_output",6);

  // Notify the reactor to adjust its processing policy according to mode_.
  synch()->work_available();

  if (DCPS_debug_level > 4) {
    const char* action = "";
    if( mode() == MODE_DIRECT) {
      action = "canceling";
    } else if( (mode() == MODE_QUEUE)
            || (mode() == MODE_SUSPEND)) {
      action = "starting";
    }
    ACE_DEBUG((LM_DEBUG,
               ACE_TEXT("(%P|%t) TcpSendStrategy::schedule_output() [%d] - ")
               ACE_TEXT("%C data queueing for handle %d.\n"),
               id(),action,get_handle()));
  }
}

int
OpenDDS::DCPS::TcpSendStrategy::reset(TcpConnection* connection)
{
  DBG_ENTRY_LVL("TcpSendStrategy","reset",6);

  // Sanity check - this connection is passed in from the constructor and
  // it should not be nil.
  if (this->connection_.is_nil()) {
    ACE_ERROR_RETURN((LM_ERROR,
                      "(%P|%t) ERROR: TcpSendStrategy::reset  previous connection "
                      "should not be nil.\n"),
                     -1);
  }

  if (this->connection_.in() == connection) {
    ACE_ERROR_RETURN((LM_ERROR,
                      "(%P|%t) ERROR: TcpSendStrategy::reset should not be called"
                      " to replace the same connection.\n"),
                     -1);
  }

  // This will cause the connection_ object to drop its reference to this
  // TransportSendStrategy object.
  this->connection_->remove_send_strategy();

  // Replace with a new connection.
  connection->_add_ref();
  this->connection_ = connection;

  // Tell the TcpConnection that we are the object that it should
  // call when it receives a handle_input() "event", and we will carry
  // it out.  The TcpConnection object will make a "copy" of the
  // reference (to this object) that we pass-in here.
  this->connection_->set_send_strategy(this);

  return 0;
}

ssize_t
OpenDDS::DCPS::TcpSendStrategy::send_bytes(const iovec iov[], int n, int& bp)
{
  DBG_ENTRY_LVL("TcpSendStrategy","send_bytes",6);

  return this->non_blocking_send(iov, n, bp);
}

ACE_HANDLE
OpenDDS::DCPS::TcpSendStrategy::get_handle()
{
  TcpConnection_rch connection = this->connection_;

  if (connection.is_nil())
    return ACE_INVALID_HANDLE;

  return connection->peer().get_handle();
}

ssize_t
OpenDDS::DCPS::TcpSendStrategy::send_bytes_i(const iovec iov[], int n)
{
  TcpConnection_rch connection = this->connection_;

  if (connection.is_nil())
    return -1;

  return connection->peer().sendv(iov, n);
}

void
OpenDDS::DCPS::TcpSendStrategy::relink(bool do_suspend)
{
  DBG_ENTRY_LVL("TcpSendStrategy","relink",6);

  if (!this->connection_.is_nil())
    this->connection_->relink(do_suspend);
}

void
OpenDDS::DCPS::TcpSendStrategy::stop_i()
{
  DBG_ENTRY_LVL("TcpSendStrategy","stop_i",6);

  // This will cause the connection_ object to drop its reference to this
  // TransportSendStrategy object.
  this->connection_->remove_send_strategy();

  // Take back the "copy" of connection object given. (see constructor).
  this->connection_ = 0;
}<|MERGE_RESOLUTION|>--- conflicted
+++ resolved
@@ -25,13 +25,8 @@
   const TcpConnection_rch& connection,
   TcpSynchResource* synch_resource,
   const TransportReactorTask_rch& task,
-<<<<<<< HEAD
   Priority priority)
-  : TransportSendStrategy(static_rchandle_cast<TransportInst>(config),
-=======
-  CORBA::Long priority)
   : TransportSendStrategy(id, static_rchandle_cast<TransportInst>(config),
->>>>>>> 85b57caf
                           synch_resource, priority,
                           new ReactorSynchStrategy(
                                 this,
