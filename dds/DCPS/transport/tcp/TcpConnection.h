--- conflicted
+++ resolved
@@ -55,13 +55,9 @@
 
   virtual ~TcpConnection();
 
-<<<<<<< HEAD
+  std::size_t& id();
+
   /// Protocol setup (handshake) on the active side.
-=======
-  std::size_t& id();
-
-  /// Attempt an active connection establishment to the remote address.
->>>>>>> 85b57caf
   /// The local address is sent to the remote (passive) side to
   /// identify ourselves to the remote side.
   int active_open();
@@ -209,14 +205,12 @@
   /// shutdown flag
   bool shutdown_;
 
-<<<<<<< HEAD
   bool passive_setup_;
   ACE_Message_Block passive_setup_buffer_;
   TcpTransport_rch transport_during_setup_;
-=======
+
   /// Small unique identifying value.
   std::size_t id_;
->>>>>>> 85b57caf
 };
 
 } // namespace DCPS
