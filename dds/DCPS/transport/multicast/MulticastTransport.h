--- conflicted
+++ resolved
@@ -54,13 +54,10 @@
   virtual std::string transport_type() const { return "multicast"; }
 
 private:
-<<<<<<< HEAD
 
   typedef ACE_SYNCH_MUTEX         LockType;
   typedef ACE_Guard<LockType>     GuardType;
 
-=======
->>>>>>> d0c4ec53
   typedef ACE_Thread_Mutex         ThreadLockType;
   typedef ACE_Guard<ThreadLockType>     GuardThreadType;
 
@@ -87,17 +84,12 @@
   // have already sent the SYN message -- we can consider these "complete"
   // from the framework's point of view.
   ThreadLockType connections_lock_;
-<<<<<<< HEAD
   typedef std::vector<DataLink::OnStartCallback> Callbacks;
-  typedef std::map<MulticastPeer, Callbacks> PendConnMap;
+  typedef std::pair<MulticastPeer, MulticastPeer> Peers;
+  typedef std::map<Peers, Callbacks> PendConnMap;
   PendConnMap pending_connections_;
-  std::set<MulticastPeer> connections_;
-=======
-  std::multimap<ConnectionEvent*, MulticastPeer> pending_connections_;
   // remote peer to local peer
-  typedef std::pair<MulticastPeer, MulticastPeer> Peers;
   std::set<Peers> connections_;
->>>>>>> d0c4ec53
 };
 
 } // namespace DCPS
