/*
 * $Id$
 *
 *
 * Distributed under the OpenDDS License.
 * See: http://www.opendds.org/license.html
 */

#include "MulticastDataLink.h"
#include "MulticastSession.h"
#include "MulticastSessionFactory.h"
#include "MulticastTransport.h"

#include "ace/Default_Constants.h"
#include "ace/Global_Macros.h"
#include "ace/Log_Msg.h"
#include "ace/Truncate.h"
#include "ace/OS_NS_sys_socket.h"

#include "tao/ORB_Core.h"

#include "dds/DCPS/Service_Participant.h"
#include "dds/DCPS/async_debug.h"

#ifndef __ACE_INLINE__
# include "MulticastDataLink.inl"
#endif  /* __ACE_INLINE__ */

namespace OpenDDS {
namespace DCPS {

MulticastDataLink::MulticastDataLink(MulticastTransport* transport,
    MulticastSessionFactory* session_factory,
    MulticastPeer local_peer,
    bool is_active)
: DataLink(transport, 0 /*priority*/, false /*loopback*/, is_active),
  transport_(transport),
  session_factory_(session_factory, false),
  local_peer_(local_peer),
  config_(0),
  reactor_task_(0),
  send_buffer_(0)
{
  //### debugging many to many test failure 2to1
  ACE_DEBUG((LM_DEBUG, "MulticastDataLink::MulticastDataLink() %@\n", this));
}

MulticastDataLink::~MulticastDataLink()
{
  if (this->send_buffer_) {
    this->send_strategy_->send_buffer(0);
    delete this->send_buffer_;
  }
}

void
MulticastDataLink::configure(MulticastInst* config,
    TransportReactorTask* reactor_task)
{
  this->config_ = config;
  this->reactor_task_ = reactor_task;
}

void
MulticastDataLink::send_strategy(MulticastSendStrategy* send_strategy)
{
  // A send buffer may be bound to the send strategy to ensure a
  // configured number of most-recent datagrams are retained:
  if (this->session_factory_->requires_send_buffer()) {
    ACE_NEW_NORETURN(this->send_buffer_,
        SingleSendBuffer(this->config_->nak_depth_,
            this->config_->max_samples_per_packet_));
    if (!this->send_buffer_) {
      ACE_ERROR((LM_ERROR,
          ACE_TEXT("(%P|%t) ERROR: ")
          ACE_TEXT("MulticastDataLink::send_strategy: ")
          ACE_TEXT("failed to create SingleSendBuffer!\n")));
      return;
    }
    send_strategy->send_buffer(this->send_buffer_);
  }
  this->send_strategy_ = send_strategy;
}

void
MulticastDataLink::receive_strategy(MulticastReceiveStrategy* recv_strategy)
{
  this->recv_strategy_ = recv_strategy;
}

bool
MulticastDataLink::join(const ACE_INET_Addr& group_address)
{
  const std::string& net_if = this->config_->local_address_;
  if (this->socket_.join(group_address, 1,
      net_if.empty() ? 0 :
          ACE_TEXT_CHAR_TO_TCHAR(net_if.c_str())) != 0) {
    ACE_ERROR_RETURN((LM_ERROR,
        ACE_TEXT("(%P|%t) ERROR: MulticastDataLink::join: ")
        ACE_TEXT("ACE_SOCK_Dgram_Mcast::join failed %m.\n")),
        false);
  }
  VDBG_LVL((LM_DEBUG, ACE_TEXT("(%P|%t) MulticastDataLink::join OK\n")), 6);

  ACE_HANDLE handle = this->socket_.get_handle();
  char ttl = this->config_->ttl_;

  if (ACE_OS::setsockopt(handle,
      IPPROTO_IP,
      IP_MULTICAST_TTL,
      &ttl,
      sizeof(ttl)) < 0) {
    ACE_ERROR_RETURN((LM_ERROR,
        ACE_TEXT("(%P|%t) ERROR: ")
        ACE_TEXT("MulticastDataLink::join: ")
        ACE_TEXT("ACE_OS::setsockopt TTL failed.\n")),
        false);
  }

  int rcv_buffer_size = ACE_Utils::truncate_cast<int>(this->config_->rcv_buffer_size_);
  if (rcv_buffer_size != 0
      && ACE_OS::setsockopt(handle, SOL_SOCKET,
          SO_RCVBUF,
          (char *) &rcv_buffer_size,
          sizeof (int)) < 0) {
    ACE_ERROR_RETURN((LM_ERROR,
        ACE_TEXT("(%P|%t) ERROR: ")
        ACE_TEXT("MulticastDataLink::join: ")
        ACE_TEXT("ACE_OS::setsockopt RCVBUF failed.\n")),
        false);
  }

#if defined (ACE_DEFAULT_MAX_SOCKET_BUFSIZ)
  int snd_size = ACE_DEFAULT_MAX_SOCKET_BUFSIZ;

  if (ACE_OS::setsockopt(handle, SOL_SOCKET,
      SO_SNDBUF,
      (char *) &snd_size,
      sizeof(snd_size)) < 0
      && errno != ENOTSUP) {
    ACE_ERROR_RETURN((LM_ERROR,
        ACE_TEXT("(%P|%t) ERROR: ")
        ACE_TEXT("MulticastDataLink::join: ")
        ACE_TEXT("ACE_OS::setsockopt SNDBUF failed to set the send buffer size to %d errno %m\n"),
        snd_size),
        false);
  }
#endif /* ACE_DEFAULT_MAX_SOCKET_BUFSIZ */

  if (start(static_rchandle_cast<TransportSendStrategy>(this->send_strategy_),
      static_rchandle_cast<TransportStrategy>(this->recv_strategy_))
      != 0) {
    this->socket_.close();
    ACE_ERROR_RETURN((LM_ERROR,
        ACE_TEXT("(%P|%t) ERROR: ")
        ACE_TEXT("MulticastDataLink::join: ")
        ACE_TEXT("DataLink::start failed!\n")),
        false);
  }

  return true;
}

MulticastSession*
MulticastDataLink::find_session(MulticastPeer remote_peer)
{
  ACE_GUARD_RETURN(ACE_SYNCH_RECURSIVE_MUTEX,
      guard,
      this->session_lock_,
      0);

  MulticastSessionMap::iterator it(this->sessions_.find(remote_peer));
  if (it != this->sessions_.end()) {
    MulticastSession_rch sess = it->second;
    return sess._retn();
  }
  else return 0;
}

MulticastSession*
MulticastDataLink::find_or_create_session(MulticastPeer remote_peer)
{
  //### Debug statements to track where associate is failing
  if (ASYNC_debug) ACE_DEBUG((LM_DEBUG, "(%P|%t|%T) ASYNC_DBG:MulticastDataLink::find_or_create_session --> enter\n"));

  ACE_GUARD_RETURN(ACE_SYNCH_RECURSIVE_MUTEX,
      guard,
      this->session_lock_,
      0);

  //### Debug statements to track where associate is failing
  if (ASYNC_debug) ACE_DEBUG((LM_DEBUG, "(%P|%t|%T) ASYNC_DBG:MulticastDataLink::find_or_create_session --> current number of sessions: %d\n", this->sessions_.size()));

  MulticastSessionMap::iterator it(this->sessions_.find(remote_peer));
  if (it != this->sessions_.end()) {
    MulticastSession_rch sess = it->second;
    return sess._retn();
  }

  MulticastSession_rch session =
      this->session_factory_->create(this, remote_peer);
  if (session.is_nil()) {
    ACE_ERROR_RETURN((LM_ERROR,
        ACE_TEXT("(%P|%t) ERROR: ")
        ACE_TEXT("MulticastDataLink::find_or_create_session: ")
        ACE_TEXT("failed to create session for remote peer: 0x%x!\n"),
        remote_peer),
        0);
  }

  std::pair<MulticastSessionMap::iterator, bool> pair = this->sessions_.insert(
      MulticastSessionMap::value_type(remote_peer, session));
  if (pair.first == this->sessions_.end()) {
    ACE_ERROR_RETURN((LM_ERROR,
        ACE_TEXT("(%P|%t) ERROR: ")
        ACE_TEXT("MulticastDataLink::find_or_create_session: ")
        ACE_TEXT("failed to insert session for remote peer: 0x%x!\n"),
        remote_peer),
        0);
  }
  //### Debug statements to track where associate is failing
  if (ASYNC_debug) ACE_DEBUG((LM_DEBUG, "(%P|%t|%T) ASYNC_DBG:MulticastDataLink::find_or_create_session --> exit\n"));
  return session._retn();
}

bool
MulticastDataLink::check_header(const TransportHeader& header)
{
  ACE_GUARD_RETURN(ACE_SYNCH_RECURSIVE_MUTEX,
      guard,
      this->session_lock_,
      false);

  MulticastSessionMap::iterator it(this->sessions_.find(header.source_));
  if (it == this->sessions_.end() && is_active()) {
    return false;
  }
  if (it != this->sessions_.end() && it->second->acked()) {
    return it->second->check_header(header);
  }

  return true;
}

bool
MulticastDataLink::check_header(const DataSampleHeader& header)
{
  if (header.message_id_ == TRANSPORT_CONTROL) return true;

  ACE_GUARD_RETURN(ACE_SYNCH_RECURSIVE_MUTEX,
      guard,
      this->session_lock_,
      false);

  // Skip data sample unless there is a session for it.
  return (this->sessions_.count(receive_strategy()->received_header().source_) > 0);
}

bool
MulticastDataLink::reassemble(ReceivedDataSample& data,
    const TransportHeader& header)
{
  ACE_GUARD_RETURN(ACE_SYNCH_RECURSIVE_MUTEX,
      guard,
      this->session_lock_,
      false);

  MulticastSessionMap::iterator it(this->sessions_.find(header.source_));
  if (it == this->sessions_.end()) return false;
  if (it->second->acked()) {
    return it->second->reassemble(data, header);
  }
  return false;
}

void
MulticastDataLink::sample_received(ReceivedDataSample& sample)
{
  switch (sample.header_.message_id_) {
  case TRANSPORT_CONTROL: {
    //### Debug statements to track where connection is failing
    if (ASYNC_debug) ACE_DEBUG((LM_DEBUG, "(%P|%t|%T) ASYNC_DBG:MulticastDataLink::sample_received -> case TRANSPORT_CONTROL %@ \n", this));

    // Transport control samples are delivered to all sessions
    // regardless of association status:
    {
      char* const ptr = sample.sample_ ? sample.sample_->rd_ptr() : 0;

      //### Debug statements to track where connection is failing
      if (ASYNC_debug) ACE_DEBUG((LM_DEBUG, "(%P|%t|%T) ASYNC_DBG:MulticastDataLink::sample_received -> trying to LOCK session_lock_\n"));

      ACE_GUARD(ACE_SYNCH_RECURSIVE_MUTEX,
          guard,
          this->session_lock_);

      //### Debug statements to track where connection is failing
      if (ASYNC_debug) ACE_DEBUG((LM_DEBUG, "(%P|%t|%T) ASYNC_DBG:MulticastDataLink::sample_received -> LOCKED session_lock_\n"));

      const TransportHeader& theader = receive_strategy()->received_header();

      //### Debug statements to track where connection is failing
      if (ASYNC_debug) ACE_DEBUG((LM_DEBUG, "(%P|%t|%T) ASYNC_DBG:MulticastDataLink::sample_received -> %d %d %d \n", is_active(), sample.header_.submessage_id_, (sessions_.find(theader.source_) == sessions_.end())));

      if (!is_active() && sample.header_.submessage_id_ == MULTICAST_SYN &&
          sessions_.find(theader.source_) == sessions_.end()) {
        // We have received a SYN but there is no session (yet) for this source.
        // Depending on the data, we may need to send SYNACK.

        //### Debug statements to track where connection is failing
        if (ASYNC_debug) ACE_DEBUG((LM_DEBUG, "(%P|%t|%T) ASYNC_DBG:MulticastDataLink::sample_received -> to call syn_received_no_session\n"));
        guard.release();
        syn_received_no_session(theader.source_, sample.sample_,
            theader.swap_bytes());
        if (ptr) {
          sample.sample_->rd_ptr(ptr);
        }
        return;
      }

      //### Debug statements to track where connection is failing
      if (ASYNC_debug) ACE_DEBUG((LM_DEBUG, "(%P|%t|%T) ASYNC_DBG:MulticastDataLink::sample_received -> not going to call syn_received_no_session\n"));

      MulticastSessionMap temp_sessions;
      temp_sessions.insert(this->sessions_.begin(), this->sessions_.end());
      guard.release();

      for (MulticastSessionMap::iterator it(temp_sessions.begin());
          it != temp_sessions.end(); ++it) {
        //### Debug statements to track where connection is failing
        if (ASYNC_debug) ACE_DEBUG((LM_DEBUG, "(%P|%t|%T) ASYNC_DBG:MulticastDataLink::sample_received -> to call control_received (Current number of sessions: %d)\n", temp_sessions.size()));
//TODO
        //### this is not a safe procedure without session lock
        if(this->sessions_.count(it->first)){
          it->second->control_received(sample.header_.submessage_id_,
              sample.sample_);
          // reset read pointer
          if (ptr) {
            sample.sample_->rd_ptr(ptr);
          }
        }
      }
      /*      for (MulticastSessionMap::iterator it(this->sessions_.begin());
          it != this->sessions_.end(); ++it) {
         //### Debug statements to track where connection is failing
         if (ASYNC_debug) ACE_DEBUG((LM_DEBUG, "(%P|%t|%T) ASYNC_DBG:MulticastDataLink::sample_received -> to call control_received\n"));

        it->second->control_received(sample.header_.submessage_id_,
                                     sample.sample_);
        // reset read pointer
        if (ptr) {
          sample.sample_->rd_ptr(ptr);
        }
      }
       */    }
  } break;

  case SAMPLE_ACK:
    ack_received(sample);
    break;

  default:
<<<<<<< HEAD
    data_received(sample);
    break;
=======
    if (!duplicate_data_sample(sample.header_)) {
      data_received(sample);
    }
>>>>>>> e2ece885
  }
}

bool
MulticastDataLink::duplicate_data_sample(const DataSampleHeader& header)
{
  if (header.sequence_ == SequenceNumber::SEQUENCENUMBER_UNKNOWN()
      || header.publication_id_ == GUID_UNKNOWN) {
    return false;
  }
  ACE_GUARD_RETURN(ACE_SYNCH_RECURSIVE_MUTEX, guard, session_lock_, false);
  return !data_samples_seen_[header.publication_id_].insert(header.sequence_);
}

void
MulticastDataLink::release_remote_i(const RepoId& remote)
{
  ACE_GUARD(ACE_SYNCH_RECURSIVE_MUTEX, guard, session_lock_);
  data_samples_seen_.erase(remote);
}

void
MulticastDataLink::syn_received_no_session(MulticastPeer source,
    ACE_Message_Block* data,
    bool swap_bytes)
{
  Serializer serializer_read(data, swap_bytes);

  MulticastPeer local_peer;
  serializer_read >> local_peer;

  if (local_peer != local_peer_) {
    return;
  }

  VDBG_LVL((LM_DEBUG, "(%P|%t) MulticastDataLink[%C]::syn_received_no_session "
      "send_synack local 0x%x remote 0x%x\n",
      config_->name().c_str(), local_peer, source), 2);

  ACE_Message_Block* synack_data = new ACE_Message_Block(sizeof(MulticastPeer));

  Serializer serializer_write(synack_data);
  serializer_write << source;

  DataSampleHeader header;
  ACE_Message_Block* control =
      create_control(MULTICAST_SYNACK, header, synack_data);

  const int error = send_control(header, control);
  if (error != SEND_CONTROL_OK) {
    ACE_ERROR((LM_ERROR, "(%P|%t) MulticastDataLink::syn_received_no_session: "
        "ERROR: send_control failed: %d!\n", error));
    return;
  }

  transport_->passive_connection(local_peer, source);
}

void
MulticastDataLink::stop_i()
{
  ACE_GUARD(ACE_SYNCH_RECURSIVE_MUTEX,
      guard,
      this->session_lock_);

  for (MulticastSessionMap::iterator it(this->sessions_.begin());
      it != this->sessions_.end(); ++it) {
    it->second->stop();
  }
  this->sessions_.clear();

  this->socket_.close();
}

} // namespace DCPS
} // namespace OpenDDS<|MERGE_RESOLUTION|>--- conflicted
+++ resolved
@@ -359,14 +359,10 @@
     break;
 
   default:
-<<<<<<< HEAD
-    data_received(sample);
-    break;
-=======
     if (!duplicate_data_sample(sample.header_)) {
       data_received(sample);
     }
->>>>>>> e2ece885
+    break;
   }
 }
 
