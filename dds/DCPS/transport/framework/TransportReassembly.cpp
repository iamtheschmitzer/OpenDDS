/*
 * $Id$
 *
 *
 * Distributed under the OpenDDS License.
 * See: http://www.opendds.org/license.html
 */

#include "DCPS/DdsDcps_pch.h" //Only the _pch include should start with DCPS/
#include "TransportReassembly.h"
#include "TransportDebug.h"

#include "dds/DCPS/RepoIdConverter.h"

namespace OpenDDS {
namespace DCPS {

TransportReassembly::FragKey::FragKey(const PublicationId& pubId,
                                      const SequenceNumber& dataSampleSeq)
  : publication_(pubId)
  , data_sample_seq_(dataSampleSeq)
{
}

GUID_tKeyLessThan TransportReassembly::FragKey::compare_;

TransportReassembly::FragRange::FragRange(const SequenceNumber& transportSeq,
                                          const ReceivedDataSample& data)
  : transport_seq_(transportSeq, transportSeq)
  , rec_ds_(data)
{
}

namespace {
  inline void join_err(const char* detail)
  {
    ACE_ERROR((LM_ERROR,
      ACE_TEXT("(%P|%t) ERROR: TransportReassembly::insert() - ")
      ACE_TEXT("DataSampleHeaders could not be joined: %C\n"), detail));
  }
}

bool
TransportReassembly::insert(std::list<FragRange>& flist,
                            const SequenceNumber& transportSeq,
                            ReceivedDataSample& data)
{
  using std::list;
  SequenceNumber next = transportSeq, prev = transportSeq.previous();
  ++next;

  for (list<FragRange>::iterator it = flist.begin(); it != flist.end(); ++it) {
    FragRange& fr = *it;
    if (next < fr.transport_seq_.first) {
      // insert before 'it'
      flist.insert(it, FragRange(transportSeq, data));
      VDBG((LM_DEBUG, "(%P|%t) DBG:   TransportReassembly::insert() "
        "inserted on left\n"));
      return true;

    } else if (next == fr.transport_seq_.first) {
      // combine on left of fr
      DataSampleHeader joined;
      if (!DataSampleHeader::join(data.header_, fr.rec_ds_.header_, joined)) {
        join_err("left");
        return false;
      }
      fr.rec_ds_.header_ = joined;
      if (fr.rec_ds_.sample_ && !data.sample_) {
        ACE_Message_Block::release(fr.rec_ds_.sample_);
        fr.rec_ds_.sample_ = 0;
      } else if (!fr.rec_ds_.sample_) {
        ACE_Message_Block::release(data.sample_);
      } else {
        ACE_Message_Block* last;
        for (last = data.sample_; last->cont(); last = last->cont()) ;
        last->cont(fr.rec_ds_.sample_);
        fr.rec_ds_.sample_ = data.sample_;
      }
      data.sample_ = 0;
      fr.transport_seq_.first = transportSeq;
      VDBG((LM_DEBUG, "(%P|%t) DBG:   TransportReassembly::insert() "
        "combined on left\n"));
      return true;

    } else if (prev == fr.transport_seq_.second) {
      // combine on right of fr
      DataSampleHeader joined;
      if (!DataSampleHeader::join(fr.rec_ds_.header_, data.header_, joined)) {
        join_err("right");
        return false;
      }
      fr.rec_ds_.header_ = joined;
      if (fr.rec_ds_.sample_ && !data.sample_) {
        ACE_Message_Block::release(fr.rec_ds_.sample_);
        fr.rec_ds_.sample_ = 0;
      } else if (!fr.rec_ds_.sample_) {
        ACE_Message_Block::release(data.sample_);
      } else {
        ACE_Message_Block* last;
        for (last = fr.rec_ds_.sample_; last->cont(); last = last->cont()) ;
        last->cont(data.sample_);
      }
      data.sample_ = 0;
      fr.transport_seq_.second = transportSeq;
      VDBG((LM_DEBUG, "(%P|%t) DBG:   TransportReassembly::insert() "
        "combined on right\n"));

      // check if the next FragRange in the list needs to be combined
      if (++it != flist.end()) {
        if (next == it->transport_seq_.first) {
          if (!DataSampleHeader::join(fr.rec_ds_.header_, it->rec_ds_.header_,
                                      joined)) {
            join_err("combined next");
            return false;
          }
          fr.rec_ds_.header_ = joined;
          if (!it->rec_ds_.sample_) {
            ACE_Message_Block::release(fr.rec_ds_.sample_);
            fr.rec_ds_.sample_ = 0;
          } else {
            ACE_Message_Block* last;
            for (last = fr.rec_ds_.sample_; last->cont(); last = last->cont()) ;
            last->cont(it->rec_ds_.sample_);
            it->rec_ds_.sample_ = 0;
          }
          fr.transport_seq_.second = it->transport_seq_.second;
          flist.erase(it);
          VDBG((LM_DEBUG, "(%P|%t) DBG:   TransportReassembly::insert() "
            "coalesced on right\n"));
        }
      }
      return true;
    }
  }

  // add to end of list
  flist.push_back(FragRange(transportSeq, data));
  VDBG((LM_DEBUG, "(%P|%t) DBG:   TransportReassembly::insert() "
    "inserted at end of list\n"));
  return true;
}

bool
TransportReassembly::reassemble(const SequenceNumber& transportSeq,
                                bool firstFrag,
                                ReceivedDataSample& data)
{
  if (Transport_debug_level > 5) {
    RepoIdConverter conv(data.header_.publication_id_);
    ACE_DEBUG((LM_DEBUG, "(%P|%t) DBG:   TransportReassembly::reassemble() "
      "tseq %q first %d dseq %q pub %C\n", transportSeq.getValue(),
      firstFrag ? 1 : 0, data.header_.sequence_.getValue(),
      std::string(conv).c_str()));
  }

  const FragKey key(data.header_.publication_id_, data.header_.sequence_);

  if (firstFrag) {
    have_first_.insert(key);
  }

  FragMap::iterator iter = fragments_.find(key);
  if (iter == fragments_.end()) {
    fragments_[key].push_back(FragRange(transportSeq, data));
    // since this is the first fragment we've seen, it can't possibly be done
    VDBG((LM_DEBUG, "(%P|%t) DBG:   TransportReassembly::reassemble() "
      "stored first frag, returning 0 (incomplete)\n"));
    return false;
  }

  if (!insert(iter->second, transportSeq, data)) {
    // error condition, already logged by insert()
    return false;
  }

  // We can deliver data if all three of these conditions are met:
  // 1. we've seen the "first fragment" flag  [first frag is here]
  // 2. all fragments have been coalesced     [no gaps in the seq numbers]
  // 3. the "more fragments" flag is not set  [last frag is here]
  if (have_first_.count(key)
      && iter->second.size() == 1
      && !iter->second.front().rec_ds_.header_.more_fragments_) {
    swap(data, iter->second.front().rec_ds_);
    fragments_.erase(iter);
    have_first_.erase(key);
    VDBG((LM_DEBUG, "(%P|%t) DBG:   TransportReassembly::reassemble() "
      "removed frag, returning %d\n", data.sample_ ? 1 : 0));
    return data.sample_; // could be false if we had data_unavailable()
  }

  VDBG((LM_DEBUG, "(%P|%t) DBG:   TransportReassembly::reassemble() "
    "returning 0 (incomplete)\n"));
  return false;
}

void
TransportReassembly::data_unavailable(const SequenceRange& dropped)
{
  for (SequenceNumber sn = dropped.second; sn >= dropped.first;
       sn = sn.previous()) {
    dropped_one(sn, dropped.first);
  }
}

void
TransportReassembly::dropped_one(const SequenceNumber& dropped,
                                 const SequenceNumber& first)
{
  VDBG((LM_DEBUG, "(%P|%t) DBG:   TransportReassembly::dropped_one() "
    "dropped %q first %q\n", dropped.getValue(), first.getValue()));
  using std::list;
  typedef list<FragRange>::iterator list_iterator;

  for (FragMap::iterator iter = fragments_.begin(); iter != fragments_.end();
       ++iter) {
    const FragKey& key = iter->first;
    list<FragRange>& flist = iter->second;

<<<<<<< HEAD
    ReceivedDataSample dummy(0);
    dummy.header_.sequence_ = dataSampleNumber;
=======
    ReceivedDataSample dummy;
    dummy.header_.sequence_ = key.data_sample_seq_;
>>>>>>> 1f80dd28
    dummy.header_.more_fragments_ = true;

    // check if we should expand the front element (only if !have_first)
    const SequenceNumber prev = flist.front().transport_seq_.first.previous();
    if (dropped == prev && !have_first_.count(key)) {
      have_first_.insert(key);
      insert(flist, dropped, dummy);
      continue;
    }

    // find a gap between list elements where "dropped" fits
    for (list_iterator it = flist.begin(); it != flist.end(); ++it) {
      list_iterator it_next = it;
      ++it_next;
      if (it_next == flist.end()) {
        break;
      }
      FragRange& fr1 = *it;
      FragRange& fr2 = *it_next;
      if (dropped > fr1.transport_seq_.second
          && dropped < fr2.transport_seq_.first) {
        insert(flist, dropped, dummy);
        break;
      }
    }

    // check if we should expand the last element
    SequenceNumber next = flist.back().transport_seq_.second;
    ++next;
    if (first == next && flist.back().rec_ds_.header_.more_fragments_) {
      insert(flist, first, dummy);
    }
  }
}

}
}<|MERGE_RESOLUTION|>--- conflicted
+++ resolved
@@ -217,13 +217,8 @@
     const FragKey& key = iter->first;
     list<FragRange>& flist = iter->second;
 
-<<<<<<< HEAD
     ReceivedDataSample dummy(0);
-    dummy.header_.sequence_ = dataSampleNumber;
-=======
-    ReceivedDataSample dummy;
     dummy.header_.sequence_ = key.data_sample_seq_;
->>>>>>> 1f80dd28
     dummy.header_.more_fragments_ = true;
 
     // check if we should expand the front element (only if !have_first)
