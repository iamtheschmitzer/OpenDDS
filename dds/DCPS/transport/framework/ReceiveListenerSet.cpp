--- conflicted
+++ resolved
@@ -33,13 +33,8 @@
     OpenDDS::DCPS::RepoIdConverter converter(local_id);
     ACE_ERROR((LM_ERROR,
       ACE_TEXT("(%P|%t) ReceiveListenerSet::exist: ")
-<<<<<<< HEAD
       ACE_TEXT("could not find local %C.\n"),
-      (const char*) converter
-=======
-      ACE_TEXT("could not find local %s.\n"),
       std::string(converter).c_str()
->>>>>>> 733f9cbb
     ));
 
     return false;
@@ -50,13 +45,8 @@
     OpenDDS::DCPS::RepoIdConverter converter(local_id);
     ACE_ERROR((LM_ERROR,
       ACE_TEXT("(%P|%t) ReceiveListenerSet::exist: ")
-<<<<<<< HEAD
       ACE_TEXT("listener for local %C is nil.\n"),
-      (const char*) converter
-=======
-      ACE_TEXT("listener for local %s is nil.\n"),
       std::string(converter).c_str()
->>>>>>> 733f9cbb
     ));
 
     return false;
