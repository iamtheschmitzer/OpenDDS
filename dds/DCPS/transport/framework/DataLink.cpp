/*
 * $Id$
 *
 *
 * Distributed under the OpenDDS License.
 * See: http://www.opendds.org/license.html
 */

#include "DCPS/DdsDcps_pch.h" //Only the _pch include should start with DCPS/
#include "DataLink.h"
#include "RepoIdSet.h"

#include "ReceivedDataSample.h"

#include "TransportImpl.h"
#include "TransportInst.h"
#include "TransportClient.h"

#include "dds/DCPS/DataWriterImpl.h"
#include "dds/DCPS/DataReaderImpl.h"
#include "dds/DCPS/Service_Participant.h"
#include "dds/DCPS/GuidConverter.h"
#include "dds/DdsDcpsGuidTypeSupportImpl.h"
#include "dds/DCPS/Util.h"
#include "dds/DCPS/Definitions.h"

#include "EntryExit.h"
#include "tao/ORB_Core.h"
#include "tao/debug.h"
#include "ace/Reactor.h"
#include "ace/SOCK.h"

#include <iostream>
#include <sstream>

#if !defined (__ACE_INLINE__)
#include "DataLink.inl"
#endif /* __ACE_INLINE__ */

namespace OpenDDS {
namespace DCPS {

/// Only called by our TransportImpl object.
<<<<<<< HEAD
DataLink::DataLink(TransportImpl* impl, Priority priority, bool is_loopback,
      bool is_active)
: stopped_(false)
, default_listener_(0)
, thr_per_con_send_task_(0)
, transport_priority_(priority)
, scheduled_(false)
, send_control_allocator_(0)
, mb_allocator_(0)
, db_allocator_(0)
, is_loopback_(is_loopback)
, is_active_(is_active)
=======
DataLink::DataLink(TransportImpl* impl, CORBA::Long priority, bool is_loopback,
                   bool is_active)
  : stopped_(false),
    default_listener_(0),
    thr_per_con_send_task_(0),
    transport_priority_(priority),
    scheduled_(false),
    strategy_condition_(strategy_lock_),
    send_control_allocator_(0),
    mb_allocator_(0),
    db_allocator_(0),
    is_loopback_(is_loopback),
    is_active_(is_active),
    start_failed_(false),
    send_response_listener_("DataLink")
>>>>>>> fd2a74b9
{
   DBG_ENTRY_LVL("DataLink", "DataLink", 6);

   impl->_add_ref();
   this->impl_ = impl;

   datalink_release_delay_.sec(this->impl_->config_->datalink_release_delay_ / 1000);
   datalink_release_delay_.usec(this->impl_->config_->datalink_release_delay_ % 1000 * 1000);

   id_ = DataLink::get_next_datalink_id();

   if (this->impl_->config_->thread_per_connection_) {
      this->thr_per_con_send_task_ = new ThreadPerConnectionSendTask(this);

      if (this->thr_per_con_send_task_->open() == -1) {
         ACE_ERROR((LM_ERROR,
               ACE_TEXT("(%P|%t) DataLink::DataLink: ")
               ACE_TEXT("failed to open ThreadPerConnectionSendTask\n")));

      } else if (DCPS_debug_level > 4) {
         ACE_DEBUG((LM_DEBUG,
               ACE_TEXT("(%P|%t) DataLink::DataLink - ")
               ACE_TEXT("started new thread to send data with.\n")));
      }
   }

   // Initialize transport control sample allocators:
   size_t control_chunks = this->impl_->config_->datalink_control_chunks_;

   this->send_control_allocator_ =
         new TransportSendControlElementAllocator(control_chunks);

   this->mb_allocator_ = new MessageBlockAllocator(control_chunks);
   this->db_allocator_ = new DataBlockAllocator(control_chunks);
}

DataLink::~DataLink()
{
   DBG_ENTRY_LVL("DataLink", "~DataLink", 6);

   if ((this->pub_map_.size() > 0) || (this->sub_map_.size() > 0)) {
      ACE_DEBUG((LM_WARNING,
            ACE_TEXT("(%P|%t) WARNING: DataLink::~DataLink() - ")
            ACE_TEXT("link still in use by %d publications ")
            ACE_TEXT("and %d subscriptions when deleted!\n"),
            this->pub_map_.size(),
            this->sub_map_.size()));
   }

   delete this->db_allocator_;
   delete this->mb_allocator_;

   delete this->send_control_allocator_;

   if (this->thr_per_con_send_task_ != 0) {
      this->thr_per_con_send_task_->close(1);
      delete this->thr_per_con_send_task_;
   }
}

TransportImpl_rch
DataLink::impl() const
{
   return impl_;
}

void
DataLink::invoke_on_start_callbacks(bool success)
{

   //### Debug statements to track where connection is failing
   ACE_DEBUG((LM_DEBUG, "(%P|%t|%T) ###DataLink::invoke_on_start_callbacks with success = %s --> begin\n", success ? "true" : "false"));


   const DataLink_rch link(success ? this : 0, false);

   do {
      GuardType guard(strategy_lock_);
      //### Debug statements to track where connection is failing
      ACE_DEBUG((LM_DEBUG, "(%P|%t|%T) ###DataLink::invoke_on_start_callbacks before pop_back NUM CALLBACKS: %d\n", on_start_callbacks_.size()));
      if (!on_start_callbacks_.empty()) {
         OnStartCallback last_callback = on_start_callbacks_.back();
         on_start_callbacks_.pop_back();
         //### Debug statements to track where connection is failing
         ACE_DEBUG((LM_DEBUG, "(%P|%t|%T) ###DataLink::invoke_on_start_callbacks after pop_back NUM CALLBACKS: %d\n", on_start_callbacks_.size()));
         guard.release();
         last_callback.first->use_datalink(last_callback.second, link);
      }
   } while (!on_start_callbacks_.empty());

   //### this implementation wasn't working for when TransportClient is destroyed if there is a copy of an on start callback
   //### out there then the TransportClient* will be invalidated while still being used
/*
   std::vector<OnStartCallback> local;
   {
      GuardType guard(strategy_lock_);

      //### Debug statements to track where connection is failing
      ACE_DEBUG((LM_DEBUG, "(%P|%t|%T) ###DataLink::invoke_on_start_callbacks swapping vector\n"));

      local.swap(on_start_callbacks_);
   }
   const DataLink_rch link(success ? this : 0, false);
   for (size_t i = 0; i < local.size(); ++i) {

      //### Debug statements to track where connection is failing
      ACE_DEBUG((LM_DEBUG, "(%P|%t|%T) ###DataLink::invoke_on_start_callbacks use_datalink on each callback\n"));

      local[i].first->use_datalink(local[i].second, link);

      //### Debug statements to track where connection is failing
      ACE_DEBUG((LM_DEBUG, "(%P|%t|%T) ###DataLink::invoke_on_start_callbacks use_datalink returned for callback\n"));
   }
*/

   //### Debug statements to track where connection is failing
   ACE_DEBUG((LM_DEBUG, "(%P|%t|%T) ###DataLink::invoke_on_start_callbacks --> end\n"));
}

void
DataLink::stop()
{
   this->pre_stop_i();

   TransportSendStrategy_rch send_strategy;
   TransportStrategy_rch recv_strategy;

   {
      GuardType guard(this->strategy_lock_);

      if (this->stopped_) return;

      send_strategy = this->send_strategy_;
      this->send_strategy_ = 0;

      recv_strategy = this->receive_strategy_;
      this->receive_strategy_ = 0;
   }

   if (!send_strategy.is_nil()) {
      send_strategy->stop();
   }

   if (!recv_strategy.is_nil()) {
      recv_strategy->stop();
   }

   this->stop_i();
   this->stopped_ = true;
}

void
DataLink::resume_send()
{
   if (!this->send_strategy_->isDirectMode())
      this->send_strategy_->resume_send();
}

int
DataLink::make_reservation(const RepoId& remote_subscription_id,
      const RepoId& local_publication_id,
      TransportSendListener* send_listener)
{
   DBG_ENTRY_LVL("DataLink", "make_reservation", 6);
   int pub_result      = 0;
   int sub_result      = 0;
   int pub_undo_result = 0;
   int sub_undo_result = 0;

   bool first_pub = false;

   if (DCPS_debug_level > 9) {
      GuidConverter local(local_publication_id), remote(remote_subscription_id);
      ACE_DEBUG((LM_DEBUG,
            ACE_TEXT("(%P|%t) DataLink::make_reservation() - ")
            ACE_TEXT("creating association local publication  %C ")
            ACE_TEXT("<--> with remote subscription %C.\n"),
            std::string(local).c_str(),
            std::string(remote).c_str()));
   }

   {
      GuardType guard(this->strategy_lock_);

      if (!this->send_strategy_.is_nil()) {
         this->send_strategy_->link_released(false);
      }
   }

   {
      GuardType guard(this->pub_map_lock_);

      first_pub = this->pub_map_.size() == 0; // empty

      // Update our pub_map_.  The last argument is a 0 because remote
      // subscribers don't have a TransportReceiveListener object.
      pub_result = this->pub_map_.insert(local_publication_id,
            remote_subscription_id, 0);

      // Take advantage of the lock and store the send listener as well.
      this->send_listeners_[local_publication_id] = send_listener;
   }

   if (pub_result == 0) {
      {
         GuardType guard(this->sub_map_lock_);
         sub_result = this->sub_map_.insert(remote_subscription_id,
               local_publication_id);
      }

      if (sub_result == 0) {
         // If this is our first reservation, we should notify the
         // subclass that it should start:
         if (!first_pub || start_i() == 0) {
            // Success!
            return 0;

         } else {
            GuardType guard(this->sub_map_lock_);
            sub_undo_result = this->sub_map_.remove(remote_subscription_id,
                  local_publication_id);
         }
      }

      GuardType guard(this->pub_map_lock_);
      pub_undo_result = this->pub_map_.remove(local_publication_id,
            remote_subscription_id);
   }

   // We only get to here when an error occurred somewhere along the way.
   // None of this needs the lock_ to be acquired.

   if (pub_result == 0) {
      if (sub_result != 0) {
         GuidConverter local(local_publication_id), remote(remote_subscription_id);
         ACE_ERROR((LM_ERROR,
               ACE_TEXT("(%P|%t) ERROR: DataLink::make_reservation: ")
               ACE_TEXT("failed to insert remote subscription %C ")
               ACE_TEXT("to local publication %C reservation into sub_map_.\n"),
               std::string(remote).c_str(), std::string(local).c_str()));
      }

      if (pub_undo_result != 0) {
         GuidConverter local(local_publication_id), remote(remote_subscription_id);
         ACE_ERROR((LM_ERROR,
               ACE_TEXT("(%P|%t) ERROR: DataLink::make_reservation: ")
               ACE_TEXT("failed to remove (undo) local publication %C ")
               ACE_TEXT("to remote subscription %C reservation from pub_map_.\n"),
               std::string(local).c_str(), std::string(remote).c_str()));
      }

      if (sub_undo_result != 0) {
         GuidConverter local(local_publication_id), remote(remote_subscription_id);
         ACE_ERROR((LM_ERROR,
               ACE_TEXT("(%P|%t) ERROR: DataLink::make_reservation: ")
               ACE_TEXT("failed to remove (undo) remote subscription %C ")
               ACE_TEXT("to local publication %C reservation from sub_map_.\n"),
               std::string(remote).c_str(), std::string(local).c_str()));
      }

   } else {
      GuidConverter local(local_publication_id), remote(remote_subscription_id);
      ACE_ERROR((LM_ERROR,
            ACE_TEXT("(%P|%t) ERROR: DataLink::make_reservation: ")
            ACE_TEXT("failed to insert local publication %C to remote ")
            ACE_TEXT("subscription %C reservation into pub_map_.\n"),
            std::string(local).c_str(), std::string(remote).c_str()));
   }

   return -1;
}

int
DataLink::make_reservation(const RepoId& remote_publication_id,
      const RepoId& local_subcription_id,
      TransportReceiveListener* receive_listener)
{
   DBG_ENTRY_LVL("DataLink", "make_reservation", 6);
   int sub_result      = 0;
   int pub_result      = 0;
   int sub_undo_result = 0;
   int pub_undo_result = 0;

   bool first_sub = false;

   if (DCPS_debug_level > 9) {
      GuidConverter local(local_subcription_id), remote(remote_publication_id);
      ACE_DEBUG((LM_DEBUG,
            ACE_TEXT("(%P|%t) DataLink::make_reservation() - ")
            ACE_TEXT("creating association local subscription %C ")
            ACE_TEXT("<--> with remote publication  %C.\n"),
            std::string(local).c_str(), std::string(remote).c_str()));
   }

   {
      GuardType guard(this->strategy_lock_);

      if (!this->send_strategy_.is_nil()) {
         this->send_strategy_->link_released(false);
      }
   }

   {
      GuardType guard(this->sub_map_lock_);

      first_sub = this->sub_map_.size() == 0; // empty

      // Update our sub_map_.
      sub_result = this->sub_map_.insert(local_subcription_id, remote_publication_id);

      this->recv_listeners_[local_subcription_id] = receive_listener;
   }

   if (sub_result == 0) {
      {
         GuardType guard(this->pub_map_lock_);
         pub_result = this->pub_map_.insert(remote_publication_id,
               local_subcription_id,
               receive_listener);
      }

      if (pub_result == 0) {
         // If this is our first reservation, we should notify the
         // subclass that it should start:
         if (!first_sub || start_i() == 0) {
            // Success!
            return 0;

         } else {
            GuardType guard(this->pub_map_lock_);
            pub_undo_result = this->pub_map_.remove(remote_publication_id,
                  local_subcription_id);
         }
      }

      GuardType guard(this->sub_map_lock_);
      // Since we failed to insert into into the pub_map_, and have
      // already inserted it in the sub_map_, we better attempt to
      // undo the insert that we did to the sub_map_.  Otherwise,
      // the sub_map_ and pub_map_ will become inconsistent.
      sub_undo_result = this->sub_map_.remove(local_subcription_id,
            remote_publication_id);
   }

   //this->send_strategy_->link_released (false);

   // We only get to here when an error occurred somewhere along the way.
   // None of this needs the lock_ to be acquired.

   if (sub_result == 0) {
      if (pub_result != 0) {
         GuidConverter local(local_subcription_id), remote(remote_publication_id);
         ACE_ERROR((LM_ERROR,
               ACE_TEXT("(%P|%t) ERROR: DataLink::make_reservation: ")
               ACE_TEXT("Failed to insert remote publication %C to local ")
               ACE_TEXT("subcription %C reservation into pub_map_.\n"),
               std::string(remote).c_str(), std::string(local).c_str()));
      }

      if (sub_undo_result != 0) {
         GuidConverter local(local_subcription_id), remote(remote_publication_id);
         ACE_ERROR((LM_ERROR,
               ACE_TEXT("(%P|%t) ERROR: DataLink::make_reservation: ")
               ACE_TEXT("failed to remove (undo) local subcription %C to ")
               ACE_TEXT("remote publication %C reservation from sub_map_.\n"),
               std::string(local).c_str(), std::string(remote).c_str()));
      }

      if (pub_undo_result != 0) {
         GuidConverter local(local_subcription_id), remote(remote_publication_id);
         ACE_ERROR((LM_ERROR,
               ACE_TEXT("(%P|%t) ERROR: DataLink::make_reservation: ")
               ACE_TEXT("failed to remove (undo) remote publication %C to ")
               ACE_TEXT("local subcription %C reservation from pub_map_.\n"),
               std::string(remote).c_str(), std::string(local).c_str()));
      }

   } else {
      GuidConverter local(local_subcription_id), remote(remote_publication_id);
      ACE_ERROR((LM_ERROR,
            ACE_TEXT("(%P|%t) ERROR: DataLink::make_reservation: ")
            ACE_TEXT("failed to insert local subcription %C to remote ")
            ACE_TEXT("publication %C reservation into sub_map_.\n"),
            std::string(local).c_str(), std::string(remote).c_str()));
   }
  
   return -1;
}

GUIDSeq*
DataLink::peer_ids(const RepoId& local_id) const
{
   // Is 'local_id' a local publication?
   GuardType guard(this->pub_map_lock_);
   if (this->send_listeners_.count(local_id)) {
      ReceiveListenerSet_rch rls = this->pub_map_.find(local_id);
      if (rls.is_nil()) {
         return 0;
      }
      GUIDSeq_var result = new GUIDSeq;
      result->length(static_cast<CORBA::ULong>(rls->size()));
      CORBA::ULong i = 0;
      for (ReceiveListenerSet::MapType::iterator iter = rls->map().begin();
            iter != rls->map().end(); ++iter) {
         result[i++] = iter->first;
      }
      return result._retn();
   }
   guard.release();

   // Is 'local_id' a local subscription?
   GuardType sub_guard(this->sub_map_lock_);
   if (this->recv_listeners_.count(local_id)) {
      RepoIdSet_rch ris = this->sub_map_.find(local_id);
      if (ris.is_nil()) {
         return 0;
      }
      GUIDSeq_var result = new GUIDSeq;
      result->length(static_cast<CORBA::ULong>(ris->size()));
      CORBA::ULong i = 0;
      for (RepoIdSet::MapType::iterator iter = ris->map().begin();
            iter != ris->map().end(); ++iter) {
         result[i++] = iter->first;
      }
      return result._retn();
   }
   return 0;
}

/// This gets invoked when a TransportClient::remove_associations()
/// call has been made.  Because this DataLink can be shared amongst
/// different TransportClient objects, and different threads could
/// be "managing" the different TransportClient objects, we need
/// to make sure that this release_reservations() works in conjunction
/// with a simultaneous call (in another thread) to one of this
/// DataLink's make_reservation() methods.
void
DataLink::release_reservations(RepoId remote_id, RepoId local_id,
      DataLinkSetMap& released_locals)
{
  //### Debug statements to track where connection is failing
  ACE_DEBUG((LM_DEBUG, "(%P|%t|%T) ###DataLink::release_reservations --> begin\n"));

   DBG_ENTRY_LVL("DataLink", "release_reservations", 6);

   if (DCPS_debug_level > 9) {
      GuidConverter local(local_id);
      GuidConverter remote(remote_id);
      ACE_DEBUG((LM_DEBUG,
            ACE_TEXT("(%P|%t) DataLink::release_reservations() - ")
            ACE_TEXT("releasing association local: %C ")
            ACE_TEXT("<--> with remote %C.\n"),
            std::string(local).c_str(),
            std::string(remote).c_str()));
   }

   // See if the remote_id is a publisher_id.
   ReceiveListenerSet_rch listener_set;

   {
      GuardType guard(this->pub_map_lock_);
      listener_set = this->pub_map_.find(remote_id);
   }

   if (listener_set.is_nil()) {
     ACE_DEBUG((LM_DEBUG, "(%P|%t|%T) ###DataLink::release_reservations --> listener_set is NIL\n"));
      // The remote_id is not a publisher_id.
      // See if it is a subscriber_id by looking in our sub_map_.
      RepoIdSet_rch id_set;
      bool has_local_listener = false;

      {
         GuardType guard(this->sub_map_lock_);
         id_set = this->sub_map_.find(remote_id);
         if (id_set.is_nil()) {
            has_local_listener = this->recv_listener_for(local_id);
         }
      }

      if (id_set.is_nil() && !has_local_listener) {
         GuardType guard(this->pub_map_lock_);
         has_local_listener = this->send_listener_for(local_id);
      }

      if (has_local_listener) {
         // Special case for "loopback" use of one DataLink for both
         // publication and subscription: if the first release_reservations()
         // has already completed, the second may not find anything in pub_map_
         // and sub_map_.
         VDBG_LVL((LM_DEBUG,
               ACE_TEXT("(%P|%t) DataLink::release_reservations: ")
               ACE_TEXT("the link has no reservations.\n")), 5);
         ACE_DEBUG((LM_DEBUG, "(%P|%t|%T) ###DataLink::release_reservations --> has local listener (loopback) release_reservations\n"));
         this->release_reservations_i(remote_id, local_id);
         ACE_DEBUG((LM_DEBUG, "(%P|%t|%T) ###DataLink::release_reservations --> has local listener (loopback) release_remote_i\n"));
         this->release_remote_i(remote_id);
         DataLinkSet_rch& rel_set = released_locals[local_id];
         if (!rel_set.in())
            rel_set = new DataLinkSet;
         ACE_DEBUG((LM_DEBUG, "(%P|%t|%T) ###DataLink::release_reservations --> has local listener (loopback) insert link into released set\n"));
         rel_set->insert_link(this);
         ACE_DEBUG((LM_DEBUG, "(%P|%t|%T) ###DataLink::release_reservations --> exit \n"));
         return;
      }

      if (id_set.is_nil()) {
         // We don't know about the remote_id.
         GuidConverter converter(remote_id);
         ACE_ERROR((LM_ERROR,
               ACE_TEXT("(%P|%t) ERROR: DataLink::release_reservations: ")
               ACE_TEXT("unable to locate remote %C in pub_map_ or sub_map_.\n"),
               std::string(converter).c_str()));

      } else {
         VDBG_LVL((LM_DEBUG, "(%P|%t) DataLink::release_reservations: the remote_id is a sub id.\n"), 5);
         //guard.release ();
         // The remote_id is a subscriber_id.
         ACE_DEBUG((LM_DEBUG, "(%P|%t|%T) ###DataLink::release_reservations --> release_reservations\n"));
         this->release_reservations_i(remote_id, local_id);
         ACE_DEBUG((LM_DEBUG, "(%P|%t|%T) ###DataLink::release_reservations --> release_remote_subscriber\n"));
         this->release_remote_subscriber(remote_id,
               local_id,
               id_set,
               released_locals);

         if (id_set->size() == 0) {
            // Remove the remote_id(sub) after the remote/local ids is released
            // and there are no local pubs associated with this sub.
            GuardType guard(this->sub_map_lock_);
            ACE_DEBUG((LM_DEBUG, "(%P|%t|%T) ###DataLink::release_reservations --> remove remote_id set from sub_map_ \n"));
            id_set = this->sub_map_.remove_set(remote_id);
            ACE_DEBUG((LM_DEBUG, "(%P|%t|%T) ###DataLink::release_reservations --> release_remote_i \n"));
            this->release_remote_i(remote_id);
         }

         //guard.acquire ();
      }

   } else {
     ACE_DEBUG((LM_DEBUG, "(%P|%t|%T) ###DataLink::release_reservations --> listener_set is NOT NIL\n"));
      VDBG_LVL((LM_DEBUG,
            ACE_TEXT("(%P|%t) DataLink::release_reservations: ")
            ACE_TEXT("the remote_id is a pub id.\n")), 5);
      //guard.release ();
      // The remote_id is a publisher_id.
      ACE_DEBUG((LM_DEBUG, "(%P|%t|%T) ###DataLink::release_reservations --> release_reservations\n"));
      this->release_reservations_i(remote_id, local_id);
      ACE_DEBUG((LM_DEBUG, "(%P|%t|%T) ###DataLink::release_reservations --> release_remote_publisher\n"));
      this->release_remote_publisher(remote_id,
            local_id,
            listener_set,
            released_locals);

      if (listener_set->size() == 0) {
         GuardType guard(this->pub_map_lock_);
         // Remove the remote_id(pub) after the remote/local ids is released
         // and there are no local subs associated with this pub.
         listener_set = this->pub_map_.remove_set(remote_id);
         ACE_DEBUG((LM_DEBUG, "(%P|%t|%T) ###DataLink::release_reservations --> release_remote_i\n"));
         this->release_remote_i(remote_id);
      }

      //guard.acquire ();
   }

   VDBG_LVL((LM_DEBUG,
         ACE_TEXT("(%P|%t) DataLink::release_reservations: ")
         ACE_TEXT("maps tot size: %d.\n"),
         this->pub_map_.size() + this->sub_map_.size()),
         5);

   if ((this->pub_map_.size() + this->sub_map_.size()) == 0) {
     ACE_DEBUG((LM_DEBUG, "(%P|%t|%T) ###DataLink::release_reservations --> release_datalink\n"));
      this->impl_->release_datalink(this);
   }
   //### Debug statements to track where connection is failing
   ACE_DEBUG((LM_DEBUG, "(%P|%t|%T) ###DataLink::release_reservations --> end\n"));
}

void
DataLink::schedule_delayed_release()
{
  //### Debug statements to track where associate is failing
  ACE_DEBUG((LM_DEBUG, "(%P|%t|%T) ###DataLink::schedule_delayed_release --> enter\n"));
   // Add reference before schedule timer with reactor and remove reference after
   // handle_timeout is called. This would avoid DataLink deletion while handling
   // timeout.
   this->_add_ref();
   VDBG((LM_DEBUG, "(%P|%t) DataLink[%@]::schedule_delayed_release\n", this));

   // The samples have to be removed at this point, otherwise the samples
   // can not be delivered when new association is added and still use
   // this connection/datalink.
   if (!this->send_strategy_.is_nil()) {
     ACE_DEBUG((LM_DEBUG, "(%P|%t|%T) ###DataLink::schedule_delayed_release --> clearing send_strategy\n"));
      this->send_strategy_->clear();
   }

   ACE_Reactor_Timer_Interface* reactor = this->impl_->timer();

   ACE_DEBUG((LM_DEBUG, "(%P|%t|%T) ###DataLink::schedule_delayed_release --> schedule timer for DataLink release delay\n"));

   reactor->schedule_timer(this, 0, this->datalink_release_delay_);
   this->scheduled_ = true;
   ACE_DEBUG((LM_DEBUG, "(%P|%t|%T) ###DataLink::schedule_delayed_release --> exit\n"));
}

bool
DataLink::cancel_release()
{
   if (scheduled_) {
      ACE_Reactor_Timer_Interface* reactor = this->impl_->timer();
      return reactor->cancel_timer(this) > 0;
   }
   return false;
}

int
DataLink::start_i()
{
   DBG_ENTRY_LVL("DataLink", "start_i", 6);

   return 0;
}

void
DataLink::stop_i()
{
   DBG_ENTRY_LVL("DataLink", "stop_i", 6);
}

ACE_Message_Block*
DataLink::create_control(char submessage_id,
      DataSampleHeader& header,
      ACE_Message_Block* data)
{
   DBG_ENTRY_LVL("DataLink", "create_control", 6);

   header.byte_order_ = ACE_CDR_BYTE_ORDER;
   header.message_id_ = TRANSPORT_CONTROL;
   header.submessage_id_ = submessage_id;
   header.message_length_ = static_cast<ACE_UINT32>(data->total_length());

   ACE_Message_Block* message;
   ACE_NEW_MALLOC_RETURN(message,
         static_cast<ACE_Message_Block*>(
               this->mb_allocator_->malloc(sizeof (ACE_Message_Block))),
               ACE_Message_Block(header.max_marshaled_size(),
                     ACE_Message_Block::MB_DATA,
                     data,
                     0,  // data
                     0,  // allocator_strategy
                     0,  // locking_strategy
                     ACE_DEFAULT_MESSAGE_BLOCK_PRIORITY,
                     ACE_Time_Value::zero,
                     ACE_Time_Value::max_time,
                     this->db_allocator_,
                     this->mb_allocator_),
                     0);

   *message << header;

   return message;
}

SendControlStatus
DataLink::send_control(const DataSampleHeader& header, ACE_Message_Block* message)
{
  DBG_ENTRY_LVL("DataLink", "send_control", 6);

  TransportSendControlElement* elem;

  ACE_NEW_MALLOC_RETURN(elem,
                        static_cast<TransportSendControlElement*>(
                          this->send_control_allocator_->malloc()),
                        TransportSendControlElement(1,  // initial_count
                                                    GUID_UNKNOWN,
                                                    &send_response_listener_,
                                                    header,
                                                    message,
                                                    this->send_control_allocator_),
                        SEND_CONTROL_ERROR);
  send_response_listener_.track_message();

  RepoId senderId(header.publication_id_);
  send_start();
  send(elem);
  send_stop(senderId);

   return SEND_CONTROL_OK;
}

/// This method will "deliver" the sample to all TransportReceiveListeners
/// within this DataLink that are interested in the (remote) publisher id
/// that sent the sample.
int
DataLink::data_received(ReceivedDataSample& sample,
      const RepoId& readerId /* = GUID_UNKNOWN */)
{
   data_received_i(sample, readerId, std::set<RepoId, GUID_tKeyLessThan>());
   return 0;
}

void
DataLink::data_received_excluding(ReceivedDataSample& sample,
      const std::set<RepoId, GUID_tKeyLessThan>& excl)
{
   data_received_i(sample, GUID_UNKNOWN, excl);
}

void
DataLink::data_received_i(ReceivedDataSample& sample,
      const RepoId& readerId,
      const std::set<RepoId, GUID_tKeyLessThan>& exclude)
{
   DBG_ENTRY_LVL("DataLink", "data_received_i", 6);
   // Which remote publication sent this message?
   const RepoId& publication_id = sample.header_.publication_id_;

   // Locate the set of TransportReceiveListeners associated with this
   // DataLink that are interested in hearing about any samples received
   // from the remote publisher_id.
   ReceiveListenerSet_rch listener_set;

   if (Transport_debug_level > 9) {
      std::stringstream buffer;
      buffer << sample.header_;
      const GuidConverter converter(publication_id);
      ACE_DEBUG((LM_DEBUG,
            ACE_TEXT("(%P|%t) DataLink::data_received_i: ")
            ACE_TEXT("from publication %C received sample: %C.\n"),
            std::string(converter).c_str(),
            buffer.str().c_str()));
   }

   {
      GuardType guard(this->pub_map_lock_);
      listener_set = this->pub_map_.find(publication_id);
      if (listener_set.is_nil() && this->default_listener_) {
         this->default_listener_->data_received(sample);
         return;
      }
   }

   if (listener_set.is_nil()) {
      // Nobody has any interest in this message.  Drop it on the floor.
      if (Transport_debug_level > 4) {
         const GuidConverter converter(publication_id);
         ACE_DEBUG((LM_DEBUG,
               ACE_TEXT("(%P|%t) DataLink::data_received_i: ")
               ACE_TEXT(" discarding sample from publication %C due to no listeners.\n"),
               std::string(converter).c_str()));
      }

      return;
   }

   if (readerId != GUID_UNKNOWN) {
      listener_set->data_received(sample, readerId);
      return;
   }

#ifndef OPENDDS_NO_CONTENT_SUBSCRIPTION_PROFILE
   if (sample.header_.content_filter_
         && sample.header_.content_filter_entries_.length()) {
      ReceiveListenerSet subset(*listener_set.in());
      subset.remove_all(sample.header_.content_filter_entries_);
      subset.data_received(sample, exclude);
   } else {
#endif // OPENDDS_NO_CONTENT_SUBSCRIPTION_PROFILE

      // Just get the set to do our dirty work by having it iterate over its
      // collection of TransportReceiveListeners, and invoke the data_received()
      // method on each one.
      listener_set->data_received(sample, exclude);
#ifndef OPENDDS_NO_CONTENT_SUBSCRIPTION_PROFILE
   }
#endif // OPENDDS_NO_CONTENT_SUBSCRIPTION_PROFILE
}

void
DataLink::ack_received(ReceivedDataSample& sample)
{
   RepoId publication = GUID_UNKNOWN;
   Serializer serializer(
         sample.sample_,
         sample.header_.byte_order_ != ACE_CDR_BYTE_ORDER);
   serializer >> publication;

   TransportSendListener* listener;
   {
      GuardType guard(this->pub_map_lock_);
      IdToSendListenerMap::const_iterator where
      = this->send_listeners_.find(publication);

      if (where == this->send_listeners_.end()) {
         GuidConverter converter(publication);

         // Ack could be for a different publisher.
         if (this->pub_map_.find(publication) == 0) {
            if (DCPS_debug_level > 0) {
               ACE_ERROR((LM_WARNING,
                     ACE_TEXT("(%P|%t) DataLink::ack_received: ")
                     ACE_TEXT("publication %C not found.\n"),
                     std::string(converter).c_str()));
            }
         } else {
            ACE_ERROR((LM_ERROR,
                  ACE_TEXT("(%P|%t) DataLink::ack_received: ")
                  ACE_TEXT("listener for publication %C not found.\n"),
                  std::string(converter).c_str()));
         }
         return;
      }

      listener = where->second;
   }

   listener->deliver_ack(sample.header_, sample.sample_);
}

/// No locking needed because the caller (release_reservations()) should
/// have already acquired our lock_.
// Ciju: Don't believe a guard is necessary here
void
DataLink::release_remote_subscriber(RepoId subscriber_id, RepoId publisher_id,
      RepoIdSet_rch& pubid_set,
      DataLinkSetMap& released_publishers)
{
   DBG_ENTRY_LVL("DataLink", "release_remote_subscriber", 6);

   RepoIdSet::MapType& pubid_map = pubid_set->map();

   for (RepoIdSet::MapType::iterator itr = pubid_map.begin();
         itr != pubid_map.end();
         ++itr) {
      if (publisher_id == itr->first) {
         // Remove the publisher_id => subscriber_id association.
         int ret = 0;
         {
            GuardType guard(this->pub_map_lock_);

            ret = this->pub_map_.release_subscriber(publisher_id,
                  subscriber_id);
         }

         if ( ret == 1) {
            // This means that this release() operation has caused the
            // publisher_id to no longer be associated with *any* subscribers.
            DataLinkSet_rch& rel_set = released_publishers[publisher_id];
            if (!rel_set.in())
               rel_set = new DataLinkSet;
            rel_set->insert_link(this);
            {
               GuardType guard(this->released_local_lock_);
               released_local_pubs_.insert_id(publisher_id, subscriber_id);
            }
         }
      }
   }

   // remove the publisher_id from the pubset that associate with the remote sub.
   if (pubid_set->remove_id(publisher_id) == -1) {
      GuidConverter converter(publisher_id);
      ACE_ERROR((LM_ERROR,
            ACE_TEXT("(%P|%t) ERROR: DataLink::release_remote_subscriber: ")
            ACE_TEXT(" failed to remove pub %C from PubSet.\n"),
            std::string(converter).c_str()));
   }
}

/// No locking needed because the caller (release_reservations()) should
/// have already acquired our lock_.
// Ciju: Don't believe a guard is necessary here
void
DataLink::release_remote_publisher(RepoId publisher_id, RepoId subscriber_id,
      ReceiveListenerSet_rch& listener_set,
      DataLinkSetMap& released_subscribers)
{
   DBG_ENTRY_LVL("DataLink", "release_remote_publisher", 6);

   if (listener_set->exist(subscriber_id)) {
      // Remove the publisher_id => subscriber_id association.

      int result = 0;
      {
         GuardType guard(this->sub_map_lock_);
         result = this->sub_map_.release_publisher(subscriber_id,publisher_id);
      }

      if (result == 1) {
         // This means that this release() operation has caused the
         // subscriber_id to no longer be associated with *any* publishers.
         DataLinkSet_rch& rel_set = released_subscribers[subscriber_id];
         if (!rel_set.in())
            rel_set = new DataLinkSet;
         rel_set->insert_link(this);
         {
            GuardType guard(this->released_local_lock_);
            released_local_subs_.insert_id(subscriber_id, publisher_id);
         }
      }
   }

   if (listener_set->remove(subscriber_id) == -1) {
      GuidConverter converter(subscriber_id);
      ACE_ERROR((LM_ERROR,
            ACE_TEXT("(%P|%t) ERROR: DataLink::release_remote_publisher: ")
            ACE_TEXT(" failed to remove sub %C from ListenerSet.\n"),
            std::string(converter).c_str()));
   }
}

// static
ACE_UINT64
DataLink::get_next_datalink_id()
{
   static ACE_UINT64 next_id = 0;
   static LockType lock;

   ACE_UINT64 id;
   {
      GuardType guard(lock);
      id = next_id++;

      if (0 == next_id) {
         ACE_ERROR((LM_ERROR,
               ACE_TEXT("ERROR: DataLink::get_next_datalink_id: ")
               ACE_TEXT("has rolled over and is reusing ids!\n")));
      }
   }

   return id;
}

void
DataLink::transport_shutdown()
{
   DBG_ENTRY_LVL("DataLink", "transport_shutdown", 6);

   if (!this->send_strategy_.is_nil()) {
      this->send_strategy_->transport_shutdown();
   }

   if (this->cancel_release()) {
      // Remove the extra reference added when schedule with the reactor.
      // All other shutdown-related activites are handled by stop().
      // This can't be the last reference because we are called from
      // the TransportImpl-derived class which still has a reference.
      this->_remove_ref();
   }

   this->stop();

   // Drop our reference to the TransportImpl object
   this->impl_ = 0;
}

void
DataLink::notify(ConnectionNotice notice)
{
   DBG_ENTRY_LVL("DataLink", "notify", 6);

   VDBG((LM_DEBUG,
         ACE_TEXT("(%P|%t) DataLink::notify: this(%X) notify %C\n"),
         this,
         connection_notice_as_str(notice)));

   {
      GuardType guard(this->pub_map_lock_);

      ReceiveListenerSetMap::MapType & map = this->pub_map_.map();

      // Notify the datawriters
      // the lost publications due to a connection problem.
      for (ReceiveListenerSetMap::MapType::iterator itr = map.begin();
            itr != map.end();
            ++itr) {

         TransportSendListener* tsl = send_listener_for(itr->first);
         if (tsl != 0) {
            if (Transport_debug_level > 0) {
               GuidConverter converter(itr->first);
               ACE_DEBUG((LM_DEBUG,
                     ACE_TEXT("(%P|%t) DataLink::notify: ")
                     ACE_TEXT("notify pub %C %C.\n"),
                     std::string(converter).c_str(),
                     connection_notice_as_str(notice)));
            }

            ReceiveListenerSet_rch subset = itr->second;

            ReaderIdSeq subids;
            subset->get_keys(subids);

            switch (notice) {
            case DISCONNECTED:
               tsl->notify_publication_disconnected(subids);
               break;
            case RECONNECTED:
               tsl->notify_publication_reconnected(subids);
               break;
            case LOST:
               tsl->notify_publication_lost(subids);
               break;
            default:
               ACE_ERROR((LM_ERROR,
                     ACE_TEXT("(%P|%t) ERROR: DataLink::notify: ")
                     ACE_TEXT("unknown notice to TransportSendListener\n")));
               break;
            }

         } else {
            if (Transport_debug_level > 0) {
               GuidConverter converter(itr->first);
               ACE_DEBUG((LM_DEBUG,
                     ACE_TEXT("(%P|%t) DataLink::notify: ")
                     ACE_TEXT("not notify pub %C %C \n"),
                     std::string(converter).c_str(),
                     connection_notice_as_str(notice)));
            }
         }

      }
   }

   {
      GuardType guard(this->sub_map_lock_);

      // Notify the datareaders registered with TransportImpl
      // the lost subscriptions due to a connection problem.
      RepoIdSetMap::MapType & map = this->sub_map_.map();

      for (RepoIdSetMap::MapType::iterator itr = map.begin();
            itr != map.end();
            ++itr) {

         TransportReceiveListener* trl = recv_listener_for(itr->first);
         if (trl != 0) {
            if (Transport_debug_level > 0) {
               GuidConverter converter(itr->first);
               ACE_DEBUG((LM_DEBUG,
                     ACE_TEXT("(%P|%t) DataLink::notify: ")
                     ACE_TEXT("notify sub %C %C.\n"),
                     std::string(converter).c_str(),
                     connection_notice_as_str(notice)));
            }

            RepoIdSet_rch pubset = itr->second;
            RepoIdSet::MapType & map = pubset->map();

            WriterIdSeq pubids;
            pubids.length(static_cast<CORBA::ULong>(pubset->size()));
            CORBA::ULong i = 0;

            for (RepoIdSet::MapType::iterator iitr = map.begin();
                  iitr != map.end();
                  ++iitr) {
               pubids[i++] = iitr->first;
            }

            switch (notice) {
            case DISCONNECTED:
               trl->notify_subscription_disconnected(pubids);
               break;
            case RECONNECTED:
               trl->notify_subscription_reconnected(pubids);
               break;
            case LOST:
               trl->notify_subscription_lost(pubids);
               break;
            default:
               ACE_ERROR((LM_ERROR,
                     ACE_TEXT("(%P|%t) ERROR: DataLink::notify: ")
                     ACE_TEXT("unknown notice to datareader.\n")));
               break;
            }

         } else {
            if (Transport_debug_level > 0) {
               GuidConverter converter(itr->first);
               ACE_DEBUG((LM_DEBUG,
                     ACE_TEXT("(%P|%t) DataLink::notify: ")
                     ACE_TEXT("not notify sub %C subscription lost.\n"),
                     std::string(converter).c_str()));
            }

         }
      }
   }
}

void
DataLink::notify_connection_deleted()
{
   GuardType guard(this->released_local_lock_);

   if (Transport_debug_level > 5) {
      ACE_DEBUG((LM_DEBUG,
            ACE_TEXT("(%P|%t) DataLink::notify_connection_deleted: ")
            ACE_TEXT("pmap %d smap %d\n"),
            released_local_pubs_.map().size(),
            released_local_subs_.map().size()));
   }

   RepoIdSet::MapType& pmap = released_local_pubs_.map();

   for (RepoIdSet::MapType::iterator itr = pmap.begin();
         itr != pmap.end();
         ++itr) {

      TransportSendListener* tsl = send_listener_for(itr->first);
      if (tsl != 0) {
         if (Transport_debug_level > 0) {
            GuidConverter converter(itr->first);
            ACE_DEBUG((LM_DEBUG,
                  ACE_TEXT("(%P|%t) DataLink:: notify_connection_deleted: ")
                  ACE_TEXT("notify pub %C connection deleted.\n"),
                  std::string(converter).c_str()));
         }

         tsl->notify_connection_deleted();
      }
   }

   RepoIdSet::MapType& smap = released_local_subs_.map();

   for (RepoIdSet::MapType::iterator itr2 = smap.begin();
         itr2 != smap.end();
         ++itr2) {

      TransportReceiveListener* trl = recv_listener_for(itr2->first);

      if (trl != 0) {
         if (Transport_debug_level > 0) {
            GuidConverter converter(itr2->first);
            ACE_DEBUG((LM_DEBUG,
                  ACE_TEXT("(%P|%t) DataLink::notify_connection_deleted: ")
                  ACE_TEXT("notify sub %C connection deleted.\n"),
                  std::string(converter).c_str()));
         }

         trl->notify_connection_deleted();
      }
   }
}

void
DataLink::pre_stop_i()
{
   if (this->thr_per_con_send_task_ != 0) {
      this->thr_per_con_send_task_->close(1);
   }
}

bool
DataLink::release_resources()
{
   DBG_ENTRY_LVL("DataLink", "release_resources", 6);

   this->prepare_release();

   return impl_->release_link_resources(this);
}

bool
DataLink::is_target(const RepoId& sub_id)
{
   GuardType guard(this->sub_map_lock_);
   RepoIdSet_rch pubs = this->sub_map_.find(sub_id);

   return !pubs.is_nil();
}

GUIDSeq*
DataLink::target_intersection(const RepoId& pub_id, const GUIDSeq& in,
      size_t& n_subs)
{
   GUIDSeq_var res;
   GuardType guard(this->pub_map_lock_);
   ReceiveListenerSet_rch rlset = this->pub_map_.find(pub_id);
   n_subs = rlset->map().size();
   const CORBA::ULong len = in.length();
   for (CORBA::ULong i(0); i < len; ++i) {
      if (rlset->exist(in[i])) {
         if (res.ptr() == 0) {
            res = new GUIDSeq;
         }
         push_back(res.inout(), in[i]);
      }
   }
   return res._retn();
}

CORBA::ULong
DataLink::num_targets() const
{
   GuardType guard(this->sub_map_lock_);
   return static_cast<CORBA::ULong>(this->sub_map_.size());
}

RepoIdSet_rch
DataLink::get_targets() const
{
   GuardType guard(this->sub_map_lock_);
   RepoIdSet_rch ret(new RepoIdSet);
   this->sub_map_.get_keys(*ret.in());
   return ret;
}

bool
DataLink::exist(const RepoId& remote_id, const RepoId& local_id,
      const bool& pub_side, bool& last)
{
   if (pub_side) {
      RepoIdSet_rch pubs;
      {
         GuardType guard(this->sub_map_lock_);
         pubs = this->sub_map_.find(remote_id);
      }

      GuardType guard(this->pub_map_lock_);

      if (!pubs.is_nil())
         return pubs->exist(local_id, last);

   } else {
      ReceiveListenerSet_rch subs;
      {
         GuardType guard(this->pub_map_lock_);
         subs = this->pub_map_.find(remote_id);
      }

      GuardType guard(this->sub_map_lock_);

      if (!subs.is_nil())
         return subs->exist(local_id, last);
   }

   return false;
}

void DataLink::prepare_release()
{
   {
      GuardType guard(this->sub_map_lock_);

      if (this->sub_map_releasing_.size() > 0) {
         ACE_ERROR((LM_ERROR,
               ACE_TEXT("(%P|%t) DataLink::prepare_release: ")
               ACE_TEXT("sub_map is already released.\n")));
         return;
      }

      this->sub_map_releasing_ = this->sub_map_;
   }
   {
      GuardType guard(this->pub_map_lock_);

      if (this->pub_map_releasing_.size() > 0) {
         ACE_ERROR((LM_ERROR,
               ACE_TEXT("(%P|%t) DataLink::prepare_release: ")
               ACE_TEXT("pub_map is already released.\n")));
         return;
      }

      this->pub_map_releasing_ = this->pub_map_;
   }
}

void DataLink::clear_associations()
{
   // The pub_map_ has an entry for each pub_id
   // Create iterator to traverse Publisher map.
   ReceiveListenerSetMap::MapType& pub_map = pub_map_releasing_.map();

   for (ReceiveListenerSetMap::MapType::iterator pub_map_iter = pub_map.begin();
         pub_map_iter != pub_map.end();) {
      // Extract the pub id
      RepoId pub_id = pub_map_iter->first;

      // Each pub_id (may)has an associated DataWriter
      // Dependends upon whether we are an actual pub or sub.
      TransportSendListener* tsl = send_listener_for(pub_id);

      ReceiveListenerSet_rch sub_id_set = pub_map_iter->second;
      // The iterator seems to get corrupted if the element currently
      // being pointed at gets unbound. Hence advance it.
      ++pub_map_iter;

      // Check is DataWriter exists (could have been deleted before we got here.
      if (tsl != NULL) {
         // Each pub-id is mapped to a bunch of sub-id's
         //ReceiveListenerSet_rch sub_id_set = pub_entry->int_id_;
         ReaderIdSeq sub_ids;
         sub_id_set->get_keys(sub_ids);

         // after creating remote id sequence, remove from DataWriter
         // I believe the 'notify_lost' should be set to false, since
         // it doesn't look like we meet any of the conditions for setting
         // it true. Check interface documentations.
         tsl->remove_associations(sub_ids, false);
      }
   }

   // sub -> pub
   // Create iterator to traverse Subscriber map.
   RepoIdSetMap::MapType& sub_map = sub_map_releasing_.map();

   for (RepoIdSetMap::MapType::iterator sub_map_iter = sub_map.begin();
         sub_map_iter != sub_map.end();) {
      // Extract the sub id
      RepoId sub_id = sub_map_iter->first;
      // Each sub_id (may)has an associated DataReader
      // Dependends upon whether we are an actual pub or sub.
      TransportReceiveListener* trl = recv_listener_for(sub_id);

      RepoIdSet_rch pub_id_set = sub_map_iter->second;
      // The iterator seems to get corrupted if the element currently
      // being pointed at gets unbound. Hence advance it.
      ++sub_map_iter;

      // Check id DataReader exists (could have been deleted before we got here.)
      if (trl != NULL) {
         // Each sub-id is mapped to a bunch of pub-id's
         CORBA::ULong pub_ids_count =
               static_cast<CORBA::ULong>(pub_id_set->size());
         WriterIdSeq pub_ids(pub_ids_count);
         pub_ids.length(pub_ids_count);

         int count = 0;

         // create a sequence of associated pub-id's
         for (RepoIdSet::MapType::iterator pub_ids_iter = pub_id_set->map().begin();
               pub_ids_iter != pub_id_set->map().end(); ++pub_ids_iter) {
            pub_ids[count++] = pub_ids_iter->first;
         }

         // after creating remote id sequence, remove from DataReader
         // I believe the 'notify_lost' should be set to false, since
         // it doesn't look like we meet any of the conditions for setting
         // it true. Check interface documentations.
         trl->remove_associations(pub_ids, false);
      }
   }

   sub_map_releasing_.clear();
   pub_map_releasing_.clear();
}

int
DataLink::handle_timeout(const ACE_Time_Value& /*tv*/, const void* /*arg*/)
{
   VDBG_LVL((LM_DEBUG, "(%P|%t) DataLink::handle_timeout called\n"), 4);

   this->impl_->unbind_link(this);

   if ((this->pub_map_.size() + this->sub_map_.size()) == 0) {
      this->stop();
   }

   this->_remove_ref();
   return 0;
}

int
DataLink::handle_close(ACE_HANDLE h, ACE_Reactor_Mask m)
{
   if (h == ACE_INVALID_HANDLE && m == TIMER_MASK) {
      // Reactor is shutting down with this timer still pending.
      // Take the same cleanup actions as if the timeout had expired.
      handle_timeout(ACE_Time_Value::zero, 0);
   }
   return 0;
}

void
DataLink::set_dscp_codepoint(int cp, ACE_SOCK& socket)
{
   /**
    * The following IPV6 code was lifted in spirit from the RTCORBA
    * implementation of setting the DiffServ codepoint.
    */
   int result = 0;

   // Shift the code point up to bits, so that we only use the DS field
   int tos = cp << 2;

   const char* which = "IPV4 TOS";
#if defined (ACE_HAS_IPV6)
   ACE_INET_Addr local_address;

   if (socket.get_local_addr(local_address) == -1) {
      return ;

   } else if (local_address.get_type() == AF_INET6)
#if !defined (IPV6_TCLASS)
   {
      if (DCPS_debug_level > 0) {
         ACE_ERROR((LM_ERROR,
               ACE_TEXT("(%P|%t) ERROR: DataLink::set_dscp_codepoint() - ")
               ACE_TEXT("IPV6 TCLASS not supported yet, not setting codepoint %d.\n"),
               cp));
      }

      return;
   }

#else /* IPV6_TCLASS */
   {
      which = "IPV6 TCLASS";
      result = socket.set_option(
            IPPROTO_IPV6,
            IPV6_TCLASS,
            &tos,
            sizeof(tos));

   } else // This is a bit tricky and might be hard to follow...

#endif /* IPV6_TCLASS */
#endif /* ACE_HAS_IPV6 */
      result = socket.set_option(
            IPPROTO_IP,
            IP_TOS,
            &tos,
            sizeof(tos));

   if ((result == -1) && (errno != ENOTSUP)
#ifdef WSAEINVAL
         && (errno != WSAEINVAL)
#endif
   ) {
      ACE_DEBUG((LM_DEBUG,
            ACE_TEXT("(%P|%t) DataLink::set_dscp_codepoint() - ")
            ACE_TEXT("failed to set the %C codepoint to %d: %m, ")
            ACE_TEXT("try running as superuser.\n"),
            which,
            cp));

   } else if (DCPS_debug_level > 4) {
      ACE_DEBUG((LM_DEBUG,
            ACE_TEXT("(%P|%t) DataLink::set_dscp_codepoint() - ")
            ACE_TEXT("set %C codepoint to %d.\n"),
            which,
            cp));
   }
}

std::ostream&
operator<<(std::ostream& str, const DataLink& value)
{
   str << "   There are " << value.pub_map_.map().size()
        << " publications currently associated with this link:"
        << std::endl;

   for (ReceiveListenerSetMap::MapType::const_iterator
         pubLocation = value.pub_map_.map().begin();
         pubLocation != value.pub_map_.map().end();
         ++pubLocation) {
      for (ReceiveListenerSet::MapType::const_iterator
            subLocation = pubLocation->second->map().begin();
            subLocation != pubLocation->second->map().end();
            ++subLocation) {
         str << GuidConverter(pubLocation->first) << " --> "
               << GuidConverter(subLocation->first) << "   " << std::endl;
      }
   }

   return str;
}

}
}<|MERGE_RESOLUTION|>--- conflicted
+++ resolved
@@ -41,36 +41,19 @@
 namespace DCPS {
 
 /// Only called by our TransportImpl object.
-<<<<<<< HEAD
 DataLink::DataLink(TransportImpl* impl, Priority priority, bool is_loopback,
       bool is_active)
-: stopped_(false)
-, default_listener_(0)
-, thr_per_con_send_task_(0)
-, transport_priority_(priority)
-, scheduled_(false)
-, send_control_allocator_(0)
-, mb_allocator_(0)
-, db_allocator_(0)
-, is_loopback_(is_loopback)
-, is_active_(is_active)
-=======
-DataLink::DataLink(TransportImpl* impl, CORBA::Long priority, bool is_loopback,
-                   bool is_active)
-  : stopped_(false),
-    default_listener_(0),
-    thr_per_con_send_task_(0),
-    transport_priority_(priority),
-    scheduled_(false),
-    strategy_condition_(strategy_lock_),
-    send_control_allocator_(0),
-    mb_allocator_(0),
-    db_allocator_(0),
-    is_loopback_(is_loopback),
-    is_active_(is_active),
-    start_failed_(false),
-    send_response_listener_("DataLink")
->>>>>>> fd2a74b9
+: stopped_(false),
+  default_listener_(0),
+  thr_per_con_send_task_(0),
+  transport_priority_(priority),
+  scheduled_(false),
+  send_control_allocator_(0),
+  mb_allocator_(0),
+  db_allocator_(0),
+  is_loopback_(is_loopback),
+  is_active_(is_active),
+  send_response_listener_("DataLink")
 {
    DBG_ENTRY_LVL("DataLink", "DataLink", 6);
 
