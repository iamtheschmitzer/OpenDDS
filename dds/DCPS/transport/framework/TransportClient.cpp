--- conflicted
+++ resolved
@@ -261,14 +261,8 @@
     GuidConverter remote_new(data.remote_id_);
     VDBG_LVL((LM_DEBUG, "(%P|%t) TransportClient::associate added PendingAssoc "
               "between %C and remote %C\n",
-<<<<<<< HEAD
               OPENDDS_STRING(tc_assoc).c_str(),
-              OPENDDS_STRING(remote_new).c_str()), 5);
-
-=======
-              std::string(tc_assoc).c_str(),
-              std::string(remote_new).c_str()), 0);
->>>>>>> 3f08a448
+              OPENDDS_STRING(remote_new).c_str()), 0);
   } else {
     if (iter->second->removed_) {
       iter->second->removed_ = false;
@@ -546,11 +540,7 @@
             "TransportClient(%@) using datalink[%@] from %C\n",
             this,
             link.in(),
-<<<<<<< HEAD
-            OPENDDS_STRING(peerId_conv).c_str()), 5);
-=======
-            std::string(peerId_conv).c_str()), 0);
->>>>>>> 3f08a448
+            OPENDDS_STRING(peerId_conv).c_str()), 0);
 
   PendingMap::iterator iter = pending_.find(remote_id);
 
@@ -590,11 +580,7 @@
               "TransportClient(%@) about to add_link[%@] to remote: %C\n",
               this,
               link.in(),
-<<<<<<< HEAD
-              OPENDDS_STRING(peerId_conv).c_str()), 5);
-=======
-              std::string(peerId_conv).c_str()), 0);
->>>>>>> 3f08a448
+              OPENDDS_STRING(peerId_conv).c_str()), 0);
 
     add_link(link, remote_id);
     ok = true;
