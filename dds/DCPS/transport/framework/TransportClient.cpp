/*
 * $Id$
 *
 *
 * Distributed under the OpenDDS License.
 * See: http://www.opendds.org/license.html
 */

#include "DCPS/DdsDcps_pch.h" //Only the _pch include should start with DCPS/

#include "TransportClient.h"
#include "TransportConfig.h"
#include "TransportRegistry.h"
#include "TransportExceptions.h"
#include "TransportReceiveListener.h"

#include "dds/DdsDcpsInfoUtilsC.h"

#include "dds/DCPS/DataWriterImpl.h"
#include "dds/DCPS/DataSampleList.h"
#include "dds/DCPS/GuidConverter.h"
#include "dds/DCPS/Definitions.h"
#include "dds/DCPS/Service_Participant.h"

#include "ace/Reactor_Timer_Interface.h"

#include <algorithm>
#include <iterator>

namespace OpenDDS {
namespace DCPS {

TransportClient::TransportClient()
: swap_bytes_(false)
, cdr_encapsulation_(false)
, reliable_(false)
, durable_(false)
, reverse_lock_(lock_)
, repo_id_(GUID_UNKNOWN)
{
}

TransportClient::~TransportClient()
{
   if (Transport_debug_level > 5) {
      GuidConverter converter(repo_id_);
      ACE_DEBUG((LM_DEBUG,
            ACE_TEXT("(%P|%t) TransportClient::~TransportClient: %C\n"),
            std::string(converter).c_str()));
   }

   //### Debug statements to track where connection is failing
   ACE_DEBUG((LM_DEBUG, "(%P|%t|%T) ###TransportClient::~TransportClient --> TRYING TO lock_\n"));

   ACE_GUARD(ACE_Thread_Mutex, guard, lock_);

   //### Debug statements to track where connection is failing
   ACE_DEBUG((LM_DEBUG, "(%P|%t|%T) ###TransportClient::~TransportClient --> GOT lock_\n"));

   for (DataLinkSet::MapType::iterator iter = links_.map().begin();
         iter != links_.map().end(); ++iter) {
      //### Debug statements to track where connection is failing
      GuidConverter repo_converted(repo_id_);
      ACE_DEBUG((LM_DEBUG, "(%P|%t|%T) ###TransportClient::~TransportClient --> remove_listener for: %C\n", std::string(repo_converted).c_str()));
      iter->second->remove_listener(repo_id_);
   }

   ACE_Reactor_Timer_Interface* timer = TheServiceParticipant->timer();
   for (PendingMap::iterator it = pending_.begin(); it != pending_.end(); ++it) {
      for (size_t i = 0; i < impls_.size(); ++i) {
         //### Debug statements to track where connection is failing
         GuidConverter this_tc_converted(repo_id_);
         GuidConverter remote_repo_converted(it->second.data_.remote_id_);
         ACE_DEBUG((LM_DEBUG, "(%P|%t|%T) ###TransportClient::~TransportClient --> stop_accepting_or_connecting for tc: %C for remote: %C \n", std::string(this_tc_converted).c_str(), std::string(remote_repo_converted).c_str()));
         impls_[i]->stop_accepting_or_connecting(this, it->second.data_.remote_id_);
      }
      //### Debug statements to track where connection is failing
      ACE_DEBUG((LM_DEBUG, "(%P|%t|%T) ###TransportClient::~TransportClient --> cancel_timer for PENDING ASSOC \n"));
      //### shouldn't really do this, timer should never be 0, right?
      if (timer != 0)
        timer->cancel_timer(&it->second);
   }

   for (std::vector<TransportImpl_rch>::iterator it = impls_.begin();
         it != impls_.end(); ++it) {
      //### Debug statements to track where connection is failing
      ACE_DEBUG((LM_DEBUG, "(%P|%t|%T) ###TransportClient::~TransportClient --> detaching client (TransportClient: %@) \n", this));

      (*it)->detach_client(this);
   }
   //### Debug statements to track where connection is failing
   ACE_DEBUG((LM_DEBUG, "(%P|%t|%T) ###TransportClient::~TransportClient --> exit RELEASING lock_\n"));
}

void
TransportClient::enable_transport(bool reliable, bool durable)
{
  //### Debug statements to track where connection is failing
  ACE_DEBUG((LM_DEBUG, "(%P|%t|%T) ###TransportClient::enable_transport --> enter (TransportClient: %@)\n", this));
   // Search for a TransportConfig to use:
   TransportConfig_rch tc;

   // 1. If this object is an Entity, check if a TransportConfig has been
   //    bound either directly to this entity or to a parent entity.
   for (const EntityImpl* ent = dynamic_cast<const EntityImpl*>(this);
         ent && tc.is_nil(); ent = ent->parent()) {
      tc = ent->transport_config();
   }

   if (tc.is_nil()) {
      TransportRegistry* const reg = TransportRegistry::instance();
      // 2. Check for a TransportConfig that is the default for this Domain.
      tc = reg->domain_default_config(domain_id());
      if (tc.is_nil()) {
         // 3. Use the global_config if one has been set.
         tc = reg->global_config();
         if (!tc.is_nil() && tc->instances_.empty()
               && tc->name() == TransportRegistry::DEFAULT_CONFIG_NAME) {
            // 4. Set the "fallback option" if the global_config is empty.
            //    (only applies if the user hasn't changed the global config)
            tc = reg->fix_empty_default();
         }
      }
   }

   if (tc.is_nil()) {
      ACE_ERROR((LM_ERROR,
            ACE_TEXT("(%P|%t) ERROR: TransportClient::enable_transport ")
            ACE_TEXT("No TransportConfig found.\n")));
      throw Transport::NotConfigured();
   }

   enable_transport_using_config(reliable, durable, tc);
   //### Debug statements to track where connection is failing
   ACE_DEBUG((LM_DEBUG, "(%P|%t|%T) ###TransportClient::enable_transport --> exit\n"));
}

void
TransportClient::enable_transport_using_config(bool reliable, bool durable,
      const TransportConfig_rch& tc)
{
  //### Debug statements to track where connection is failing
  ACE_DEBUG((LM_DEBUG, "(%P|%t|%T) ###TransportClient::enable_transport_using_config --> enter(TransportClient: %@)\n", this));

   swap_bytes_ = tc->swap_bytes_;
   cdr_encapsulation_ = false;
   reliable_ = reliable;
   durable_ = durable;
   passive_connect_duration_.set(tc->passive_connect_duration_ / 1000,
         (tc->passive_connect_duration_ % 1000) * 1000);

   const size_t n = tc->instances_.size();
   for (size_t i = 0; i < n; ++i) {
      TransportInst_rch inst = tc->instances_[i];
      if (check_transport_qos(*inst.in())) {
         TransportImpl_rch impl = inst->impl();
         if (!impl.is_nil()) {
            impl->attach_client(this);
            impls_.push_back(impl);
            const CORBA::ULong len = conn_info_.length();
            conn_info_.length(len + 1);
            impl->connection_info(conn_info_[len]);
            cdr_encapsulation_ |= inst->requires_cdr();
         }
      }
   }

   if (impls_.empty()) {
      ACE_ERROR((LM_ERROR,
            ACE_TEXT("(%P|%t) ERROR: TransportClient::enable_transport ")
            ACE_TEXT("No TransportImpl could be created.\n")));
      throw Transport::NotConfigured();
   }
   //### Debug statements to track where connection is failing
   ACE_DEBUG((LM_DEBUG, "(%P|%t|%T) ###TransportClient::enable_transport_using_config --> exit\n"));
}

void
TransportClient::transport_detached(TransportImpl* which)
{

   //### Debug statements to track where connection is failing
   ACE_DEBUG((LM_DEBUG, "(%P|%t|%T) ###TransportClient::transport_detached --> TRYING TO lock_\n"));

   ACE_GUARD(ACE_Thread_Mutex, guard, lock_);

   //### Debug statements to track where connection is failing
   ACE_DEBUG((LM_DEBUG, "(%P|%t|%T) ###TransportClient::transport_detached --> GOT lock_\n"));

   // Remove any DataLinks created by the 'which' TransportImpl from our local
   // data structures (both links_ and data_link_index_).
   for (DataLinkSet::MapType::iterator iter = links_.map().begin();
         iter != links_.map().end();) {
      TransportImpl_rch impl = iter->second->impl();
      if (impl.in() == which) {
         for (DataLinkIndex::iterator it2 = data_link_index_.begin();
               it2 != data_link_index_.end();) {
            if (it2->second.in() == iter->second.in()) {
               data_link_index_.erase(it2++);
            } else {
               ++it2;
            }
         }
         iter->second->remove_listener(repo_id_);
         links_.map().erase(iter++);
      } else {
         ++iter;
      }
   }

   // Remove the 'which' TransportImpl from the impls_ list
   for (std::vector<TransportImpl_rch>::iterator it = impls_.begin();
         it != impls_.end(); ++it) {
      if (it->in() == which) {
         impls_.erase(it);
         for (PendingMap::iterator it2 = pending_.begin();
               it2 != pending_.end(); ++it2) {
            which->stop_accepting_or_connecting(this, it2->first);
         }
         //### Debug statements to track where connection is failing
         ACE_DEBUG((LM_DEBUG, "(%P|%t|%T) ###TransportClient::transport_detached --> RELEASE lock_ \n"));
         return;
      }
   }

   //### Debug statements to track where connection is failing
   ACE_DEBUG((LM_DEBUG, "(%P|%t|%T) ###TransportClient::transport_detached --> RELEASE lock_ \n"));
}

bool
TransportClient::associate(const AssociationData& data, bool active)
{

   //### Debug statements to track where associate is failing
   ACE_DEBUG((LM_DEBUG, "(%P|%t|%T) ###TransportClient::associate begun (TransportClient: %@)\n", this));

   //### Debug statements to track where connection is failing
   ACE_DEBUG((LM_DEBUG, "(%P|%t|%T) ###TransportClient::associate --> TRYING TO lock_\n"));

   ACE_GUARD_RETURN(ACE_Thread_Mutex, guard, lock_, false);

   //### Debug statements to track where connection is failing
   ACE_DEBUG((LM_DEBUG, "(%P|%t|%T) ###TransportClient::associate --> GOT lock_  \n"));

   repo_id_ = get_repo_id();

   if (impls_.empty()) {
      //### Debug statements to track where connection is failing
      ACE_DEBUG((LM_DEBUG, "(%P|%t|%T) ###TransportClient::associate --> RELEASE lock_ \n"));
      return false;
   }

   PendingMap::iterator iter = pending_.find(data.remote_id_);
   if (iter == pending_.end()) {
      iter = pending_.insert(std::make_pair(data.remote_id_, PendingAssoc())).first;
      //### Debug statements to track where connection is failing
      GuidConverter tc_assoc(this->repo_id_);
      GuidConverter remote_new(data.remote_id_);
      ACE_DEBUG((LM_DEBUG, "(%P|%t|%T) ###TransportClient::associate --> INSERTED NEW PENDING ASSOC TransportClient: %C remote_id: %C\n", std::string(tc_assoc).c_str(), std::string(remote_new).c_str()));
      ACE_DEBUG((LM_DEBUG, "(%P|%t|%T) ###TransportClient::associate --> after insertion there are %d pending assocs\n", pending_.size()));

      PendingMap::iterator iter_print = pending_.begin();
      //### Debug statements to track where associate is failing
         ACE_DEBUG((LM_DEBUG, "(%P|%t|%T) ###TransportClient::associate --> PRINT OUT ALL PENDING ASSOC IN PENDINGMAP (current size: %d)\n", pending_.size()));
         int i = 0;
      while(iter_print != pending_.end()) {
         //### Debug statements to track where associate is failing
         GuidConverter remote_print(iter_print->first);
         GuidConverter local_conv(this->repo_id_);
            ACE_DEBUG((LM_DEBUG, "(%P|%t|%T) ###TransportClient::associate --> PendingAssoc #%d (%C) is for remote: %C\n", i, std::string(local_conv).c_str(), std::string(remote_print).c_str()));
            iter_print++;
            i++;
      }


   } else {
      if (iter->second.removed_) {
         iter->second.removed_ = false;
      } else {
         //TODO: ACE_ERROR blah blah... already associated with remote
         //### Debug statements to track where associate is failing
         ACE_DEBUG((LM_DEBUG, "(%P|%t|%T) ###TransportClient::associate already associated, exiting false\n"));
         //### Debug statements to track where connection is failing
         ACE_DEBUG((LM_DEBUG, "(%P|%t|%T) ###TransportClient::associate --> RELEASE lock_ \n"));
         return false;
      }
   }

   PendingAssoc& pend = iter->second;
   pend.active_ = active;
   pend.impls_.clear();
   pend.blob_index_ = 0;
   pend.data_ = data;
   pend.attribs_.local_id_ = repo_id_;
   pend.attribs_.priority_ = get_priority_value(data);
   pend.attribs_.local_reliable_ = reliable_;
   pend.attribs_.local_durable_ = durable_;

   //### Debug statements to track where associate is failing
   ACE_DEBUG((LM_DEBUG, "(%P|%t|%T) ###TransportClient::associate PendingAssoc created\n"));

   if (active) {
      //### Debug statements to track where associate is failing
      ACE_DEBUG((LM_DEBUG, "(%P|%t|%T) ###TransportClient::associate active side about to call initiate_connect\n"));
      pend.impls_.reserve(impls_.size());
      std::reverse_copy(impls_.begin(), impls_.end(),
            std::back_inserter(pend.impls_));


      pend.initiate_connect(this, guard);
      //### Debug statements to track where connection is failing
      ACE_DEBUG((LM_DEBUG, "(%P|%t|%T) ###TransportClient::associate --> RELEASE lock_ \n"));
      //### Debug statements to track where associate is failing
      ACE_DEBUG((LM_DEBUG, "(%P|%t|%T) ###TransportClient::associate active side assoc complete about to return initiate_connect\n"));
      //return pend.initiate_connect(this, guard);
      return true;

   } else { // passive
      //### Debug statements to track where associate is failing
      ACE_DEBUG((LM_DEBUG, "(%P|%t|%T) ###TransportClient::associate passive side about to try to accept_datalink and use_datalink\n"));

      // call accept_datalink for each impl / blob pair of the same type
      for (size_t i = 0; i < impls_.size(); ++i) {
        pend.impls_.push_back(impls_[i]);
         const std::string type = impls_[i]->transport_type();
         for (CORBA::ULong j = 0; j < data.remote_data_.length(); ++j) {
            if (data.remote_data_[j].transport_type.in() == type) {
               const TransportImpl::RemoteTransport remote = {
                     data.remote_id_, data.remote_data_[j].data,
                     data.publication_transport_priority_,
                     data.remote_reliable_, data.remote_durable_};


               TransportImpl::AcceptConnectResult res;
               //### Debug statements to track where associate is failing
              ACE_DEBUG((LM_DEBUG, "(%P|%t|%T) ###TransportClient::associate passive side pre-accept_datalink res Success? : %s \n", res.success_ ? "TRUE": "FALSE"));
               {
                  //can't call accept_datalink while holding lock due to possible reactor deadlock with passive_connection
                  ACE_GUARD_RETURN(Reverse_Lock_t, unlock_guard, reverse_lock_, false);
                  //### Debug statements to track where connection is failing
                  ACE_DEBUG((LM_DEBUG, "(%P|%t|%T) ###TransportClient::associate --> RELEASE lock_ using LOCK reverse_lock_\n"));
               //const TransportImpl::AcceptConnectResult res =
                  res = impls_[i]->accept_datalink(remote, pend.attribs_, this);
               }
               //### Debug statements to track where connection is failing
               ACE_DEBUG((LM_DEBUG, "(%P|%t|%T) ###TransportClient::associate --> LOCKED lock_ after RELEASE reverse_lock \n"));

               //NEED to check that pend is still valid here after you re-acquire the lock_ after accepting the datalink

               //### Debug statements to track where associate is failing
               ACE_DEBUG((LM_DEBUG, "(%P|%t|%T) ###TransportClient::associate passive side post-accept_datalink res Success? : %s with res.link: %s\n", res.success_ ? "TRUE": "FALSE", res.link_.is_nil() ? "NIL" :"NOT NIL"));

               if (res.success_ && !res.link_.is_nil()) {
                  //### Debug statements to track where associate is failing
                  ACE_DEBUG((LM_DEBUG, "(%P|%t|%T) ###TransportClient::associate passive side About to use_datalink_i \n"));
                  use_datalink_i(data.remote_id_, res.link_, guard);
                  //### Debug statements to track where connection is failing
                  ACE_DEBUG((LM_DEBUG, "(%P|%t|%T) ###TransportClient::associate --> RELEASE lock_ \n"));
                  //### Debug statements to track where associate is failing
                  ACE_DEBUG((LM_DEBUG, "(%P|%t|%T) ###TransportClient::associate passive side use_datalink_i returned: associate to return true\n"));
                  return true;
               }
            }
         }
         //pend.impls_.push_back(impls_[i]);
      }

      ACE_Reactor_Timer_Interface* timer = TheServiceParticipant->timer();
      timer->schedule_timer(&pend, this, passive_connect_duration_);
   }
   //### Debug statements to track where associate is failing
   ACE_DEBUG((LM_DEBUG, "(%P|%t|%T) ###TransportClient::associate associate about to return from associate\n"));
   //### Debug statements to track where connection is failing
   ACE_DEBUG((LM_DEBUG, "(%P|%t|%T) ###TransportClient::associate --> RELEASE lock_ \n"));
   return true;
}

int
TransportClient::PendingAssoc::handle_timeout(const ACE_Time_Value&,
      const void* arg)
{
  //### Debug statements to track where connection is failing
  ACE_DEBUG((LM_DEBUG, "(%P|%t|%T) ###TransportClient::PendingAssoc::handle_timeout --> begin \n"));
   TransportClient* tc = static_cast<TransportClient*>(const_cast<void*>(arg));
   //### Debug statements to track where connection is failing
   GuidConverter converter(data_.remote_id_);
   ACE_DEBUG((LM_DEBUG, "(%P|%t|%T) ###TransportClient::PendingAssoc::handle_timeout --> call use_datalink for (TransportClient: %@) on remote: %C \n", tc, std::string(converter).c_str()));
   tc->use_datalink(data_.remote_id_, 0);
   //### Debug statements to track where connection is failing
   ACE_DEBUG((LM_DEBUG, "(%P|%t|%T) ###TransportClient::PendingAssoc::handle_timeout --> exit \n"));
   return 0;
}

bool
TransportClient::initiate_connect_i(TransportImpl::AcceptConnectResult& result,
                                    const TransportImpl_rch impl,
                                    const TransportImpl::RemoteTransport& remote,
                                    const TransportImpl::ConnectionAttribs& attribs_,
                                    Guard& guard)
{
   if(!guard.locked()) {
      //don't own the lock_ so can't release it...shouldn't happen
      return false;
   }

   {
      //can't call connect while holding lock due to possible reactor deadlock
      ACE_GUARD_RETURN(Reverse_Lock_t, unlock_guard, reverse_lock_, false);
      result = impl->connect_datalink(remote, attribs_, this);
   }
   //Check to make sure the pending assoc still exists in the map and hasn't been slated for removal
   //figure out how to respond to these possible results that occurred while lock was released to connect
   PendingMap::iterator iter = pending_.find(remote.repo_id_);
   if (iter == pending_.end()) {
      return false;
      //log some sort of error message...
      //PendingAssoc's are only erased from pending_ in use_datalink_i after
   } else {
      if (iter->second.removed_) {
         //this occurs if the transport client was told to disassociate while connecting
         //disassociate cleans up everything except this local AcceptConnectResult whose destructor
         //should take care of it because link has not been shifted into links_ by use_datalink_i
         return false;

      }

   }
   return true;
}

bool
TransportClient::PendingAssoc::initiate_connect(TransportClient* tc,
      Guard& guard)
{
   //### Debug statements to track where associate is failing
   ACE_DEBUG((LM_DEBUG, "(%P|%t|%T) ###TransportClient::PendingAssoc::initiate_connect\n"));


   // find the next impl / blob entry that have matching types
   while (!impls_.empty()) {
      const TransportImpl_rch& impl = impls_.back();
      const std::string type = impl->transport_type();
      for (; blob_index_ < data_.remote_data_.length(); ++blob_index_) {
         if (data_.remote_data_[blob_index_].transport_type.in() == type) {
            const TransportImpl::RemoteTransport remote = {
                  data_.remote_id_, data_.remote_data_[blob_index_].data,
                  data_.publication_transport_priority_,
                  data_.remote_reliable_, data_.remote_durable_};

            //### Debug statements to track where associate is failing
            ACE_DEBUG((LM_DEBUG, "(%P|%t|%T) ###TransportClient::PendingAssoc::initiate_connect --> FOUND MATCHING TYPE\n"));

            //### Debug statements to track where associate is failing
            ACE_DEBUG((LM_DEBUG, "(%P|%t|%T) ###TransportClient::PendingAssoc::initiate_connect --> connect_datalink with match\n"));

            //###some transport impl's rely on reactor call to connect which can't be done while holding lock_
            //###this AcceptConnectResult used to be const...should it still be?
            TransportImpl::AcceptConnectResult res;
            if(!tc->initiate_connect_i(res, impl, remote, attribs_, guard)){
               //tc init connect returned false there is no PendingAssoc left in map because use_datalink_i finished elsewhere
               //so don't do anything further with pend and return success or failure up to tc's associate
               if(res.success_ && !this->removed_) {
                  return true;
               }
               return false;
            }

            if (res.success_) {

               //### Debug statements to track where associate is failing
               ACE_DEBUG((LM_DEBUG, "(%P|%t|%T) ###TransportClient::PendingAssoc::initiate_connect result of connect_datalink was success_\n"));

               ++blob_index_;
               if (!res.link_.is_nil()) {

                  //### Debug statements to track where associate is failing
                  ACE_DEBUG((LM_DEBUG, "(%P|%t|%T) ###TransportClient::PendingAssoc::initiate_connect AcceptConnectResult link not nil so use_datalink_i\n"));

                  tc->use_datalink_i(data_.remote_id_, res.link_, guard);
               }
               //### Debug statements to track where associate is failing
               ACE_DEBUG((LM_DEBUG, "(%P|%t|%T) ###TransportClient::PendingAssoc::initiate_connect SUCCEEDED\n"));
               return true;
            }
         }
      }
      impls_.pop_back();
      blob_index_ = 0;
   }
   //### Debug statements to track where associate is failing
   ACE_DEBUG((LM_DEBUG, "(%P|%t|%T) ###TransportClient::PendingAssoc::initiate_connect DID NOT CONNECT\n"));
   return false;
}

void
TransportClient::use_datalink(const RepoId& remote_id,
      const DataLink_rch& link)
{

   //### Debug statements to track where connection is failing
   ACE_DEBUG((LM_DEBUG, "(%P|%t|%T) ###TransportClient::use_datalink --> begin \n"));
   GuidConverter tc_repo(this->repo_id_);
   GuidConverter remote(remote_id);
   ACE_DEBUG((LM_DEBUG, "(%P|%t|%T) ###TransportClient::use_datalink with this TransportClient: %C connecting to remote_id = %C\n", std::string(tc_repo).c_str(), std::string(remote).c_str()));

   //### Debug statements to track where connection is failing
   ACE_DEBUG((LM_DEBUG, "(%P|%t|%T) ###TransportClient::use_datalink --> TRYING TO lock_\n"));

   ACE_GUARD(ACE_Thread_Mutex, guard, lock_);

   //### Debug statements to track where connection is failing
   ACE_DEBUG((LM_DEBUG, "(%P|%t|%T) ###TransportClient::use_datalink --> GOT lock_\n"));
   GuidConverter tc_repo_post_lock(this->repo_id_);
   GuidConverter remote_post_lock(remote_id);
   ACE_DEBUG((LM_DEBUG, "(%P|%t|%T) ###TransportClient::use_datalink AFTER LOCKING with this TransportClient: %C connecting to remote_id = %C\n", std::string(tc_repo_post_lock).c_str(), std::string(remote_post_lock).c_str()));

   //### Debug statements to track where connection is failing
   ACE_DEBUG((LM_DEBUG, "(%P|%t|%T) ###TransportClient::use_datalink --> got the lock_ so can call use_datalink_i\n"));

   use_datalink_i(remote_id, link, guard);

<<<<<<< HEAD
   //### Debug statements to track where connection is failing
   ACE_DEBUG((LM_DEBUG, "(%P|%t|%T) ###TransportClient::use_datalink --> RELEASE lock_ \n"));

   //### Debug statements to track where connection is failing
   ACE_DEBUG((LM_DEBUG, "(%P|%t|%T) ###TransportClient::use_datalink --> end\n"));
=======
      // This will do several things, including adding to the membership
      // of the send_links set.  Any DataLinks added to the send_links
      // set will be also told about the send_start() event.  Those
      // DataLinks (in the pub_links set) that are already in the
      // send_links set will not be told about the send_start() event
      // since they heard about it when they were inserted into the
      // send_links set.
      send_links_.send_start(pub_links.in());
      pub_links->send(cur);
    }

    // Move on to the next DataSampleListElement to send.
    cur = next_elem;
  }

  // This will inform each DataLink in the set about the stop_send() event.
  // It will then clear the send_links_ set.
  //
  // The reason that the send_links_ set is cleared is because we continually
  // reuse the same send_links_ object over and over for each call to this
  // send method.
  RepoId pub_id(this->repo_id_);
  send_links_.send_stop(pub_id);
>>>>>>> f4dc1b1a
}

void
TransportClient::use_datalink_i(const RepoId& remote_id_ref,
      const DataLink_rch& link,
      Guard& guard)
{
   //### Debug statements to track where associate is failing
   ACE_DEBUG((LM_DEBUG, "(%P|%t|%T) ###TransportClient::use_datalink_i search pending assoc's for remote id\n"));

   //### Debugging where associate is failing
   //### try to make a local copy of remote_id to use in calls because the reference could be invalidated if the caller
   //### reference location is deleted (i.e. in stop_accepting_or_connecting if user_datalink_i was called from passive_connection)
   //### Does changing this from a reference to a local affect anything going forward?  Anything need to specifically access that memory, or
   //### do all further uses simply look up by value and modify references that way?
   RepoId remote_id(remote_id_ref);

   PendingMap::iterator iter_print = pending_.begin();
   //### Debug statements to track where associate is failing
      ACE_DEBUG((LM_DEBUG, "(%P|%t|%T) ###TransportClient::use_datalink_i PRINT OUT ALL PENDING ASSOC IN PENDINGMAP (current size: %d)\n", pending_.size()));
      int i = 0;
   while(iter_print != pending_.end()) {
      //### Debug statements to track where associate is failing
      GuidConverter remote_print(iter_print->first);
         ACE_DEBUG((LM_DEBUG, "(%P|%t|%T) ###TransportClient::use_datalink_i PendingAssoc #%d is for RepoId: %C\n", i, std::string(remote_print).c_str()));
         iter_print++;
         i++;
   }


   PendingMap::iterator iter = pending_.find(remote_id);
   if (iter == pending_.end()) {
      //### Debug statements to track where associate is failing
      ACE_DEBUG((LM_DEBUG, "(%P|%t|%T) ###TransportClient::use_datalink_i didn't find a PendingAssoc for remote_id\n"));
      return;
   }

   //### Debug statements to track where associate is failing
   ACE_DEBUG((LM_DEBUG, "(%P|%t|%T) ###TransportClient::use_datalink_i found pending assoc for remote id\n"));


   PendingAssoc& pend = iter->second;
   const int active_flag = pend.active_ ? ASSOC_ACTIVE : 0;
   bool ok = false;

   if (pend.removed_) { // no-op
      //### Debug statements to track where associate is failing
      ACE_DEBUG((LM_DEBUG, "(%P|%t|%T) ###TransportClient::use_datalink_i pend was removed previously\n"));
   } else if (link.is_nil()) {
      //### Debug statements to track where associate is failing
      ACE_DEBUG((LM_DEBUG, "(%P|%t|%T) ###TransportClient::use_datalink_i pend's link is nil try to initiate_connect if active(%b)\n", pend.active_));
      if (pend.active_ && pend.initiate_connect(this, guard)) {
         return;
      }

   } else { // link is ready to use
      //### Debug statements to track where associate is failing
      ACE_DEBUG((LM_DEBUG, "(%P|%t|%T) ###TransportClient::use_datalink_i pend's link should be ready to use, add_link\n"));
      add_link(link, remote_id);
      ok = true;
   }

   // either link is valid or assoc failed, clean up pending object
   // for passive side processing
   if (!pend.active_) {
      //### Debug statements to track where associate is failing
      ACE_DEBUG((LM_DEBUG, "(%P|%t|%T) ###TransportClient::use_datalink_i clean up pend calling stop_accepting_or_connecting on each of pend's %d impls_\n",pend.impls_.size()));
      for (size_t i = 0; i < pend.impls_.size(); ++i) {
         pend.impls_[i]->stop_accepting_or_connecting(this, pend.data_.remote_id_);
      }
   }

   //### Debug statements to track where associate is failing
   ACE_DEBUG((LM_DEBUG, "(%P|%t|%T) ###TransportClient::use_datalink_i get ServiceParticipant's timer (reactor)\n"));

   //### Get a pointer to singleton to check it exists below
   Service_Participant * this_serv_part = TheServiceParticipant->instance();

   //### this if/else is all debugging, can be deleted
   if (this_serv_part == 0) {
      //### Debug statements to track where associate is failing
      ACE_DEBUG((LM_DEBUG, "(%P|%t|%T) ###TransportClient::use_datalink_i Service Participant == 0\n"));
   } else {
      //### Debug statements to track where associate is failing
      ACE_DEBUG((LM_DEBUG, "(%P|%t|%T) ###TransportClient::use_datalink_i Service Participant != 0\n"));
   }

   ACE_Reactor_Timer_Interface* timer = TheServiceParticipant->timer();


   //### this if is debugging only, can be deleted
   if (timer == 0) {
      //### Debug statements to track where associate is failing
      ACE_DEBUG((LM_DEBUG, "(%P|%t|%T) ###TransportClient::use_datalink_i timer == 0\n"));
   }

   //### Debug statements to track where associate is failing
   ACE_DEBUG((LM_DEBUG, "(%P|%t|%T) ###TransportClient::use_datalink_i cancel time for pend\n"));
   //### shouldn't really do this, timer should never be 0, right?
   if (timer != 0)
     timer->cancel_timer(&pend);

   //### Debug statements to track where associate is failing
   ACE_DEBUG((LM_DEBUG, "(%P|%t|%T) ###TransportClient::use_datalink_i canceled timer, now delete iter which is pend\n"));

   pending_.erase(iter);

   //### Debug statements to track where associate is failing
   ACE_DEBUG((LM_DEBUG, "(%P|%t|%T) ###TransportClient::use_datalink_i search iter(which is pend) successfully erased\n"));

   guard.release();
   //### Debug statements to track where connection is failing
   ACE_DEBUG((LM_DEBUG, "(%P|%t|%T) ###TransportClient::use_datalink_i --> RELEASE lock_ guard.release() ??? \n"));


   //### Debug statements to track where associate is failing
   ACE_DEBUG((LM_DEBUG, "(%P|%t|%T) ###TransportClient::use_datalink_i guard released about to call transport_assoc_done  \n"));
   ACE_DEBUG((LM_DEBUG, "(%P|%t|%T) ###TransportClient::use_datalink_i guard calling transport_assoc_done with active_flag = %s \n", pend.active_ ? "ASSOC_ACTIVE" : "0"));
   ACE_DEBUG((LM_DEBUG, "(%P|%t|%T) ###TransportClient::use_datalink_i guard calling transport_assoc_done with ok ? = %s \n", ok ? "ASSOC_OK" : "0"));
   GuidConverter remote(remote_id);
   ACE_DEBUG((LM_DEBUG, "(%P|%t|%T) ###TransportClient::use_datalink_i guard calling transport_assoc_done with remote_id = %C\n", std::string(remote).c_str()));

   transport_assoc_done(active_flag | (ok ? ASSOC_OK : 0), remote_id);

   //### Debug statements to track where associate is failing
   ACE_DEBUG((LM_DEBUG, "(%P|%t|%T) ###TransportClient::use_datalink_i exiting function call\n"));
}

void
TransportClient::add_link(const DataLink_rch& link, const RepoId& peer)
{
   links_.insert_link(link.in());
   data_link_index_[peer] = link;

   TransportReceiveListener* trl = get_receive_listener();
   if (trl) {
      link->make_reservation(peer, repo_id_, trl);
   } else {
      link->make_reservation(peer, repo_id_, get_send_listener());
   }
}

void
TransportClient::disassociate(const RepoId& peerId)
{
  //### Debug statements to track where connection is failing
  GuidConverter peerId_conv(peerId);
  ACE_DEBUG((LM_DEBUG, "(%P|%t|%T) ###TransportClient::disassociate --> TransportClient(%@) to disassociate %C\n", this, std::string(peerId_conv).c_str()));

   //### Debug statements to track where connection is failing
   ACE_DEBUG((LM_DEBUG, "(%P|%t|%T) ###TransportClient::disassociate --> TRYING TO lock_\n"));

   ACE_GUARD(ACE_Thread_Mutex, guard, lock_);

   //### Debug statements to track where connection is failing
   ACE_DEBUG((LM_DEBUG, "(%P|%t|%T) ###TransportClient::disassociate --> GOT lock_\n"));

   const PendingMap::iterator iter = pending_.find(peerId);
   if (iter != pending_.end()) {
     //### Debug statements to track where connection is failing
     ACE_DEBUG((LM_DEBUG, "(%P|%t|%T) ###TransportClient::disassociate --> marked pending_ as removed_\n"));
      iter->second.removed_ = true;
      return;
   }

   const DataLinkIndex::iterator found = data_link_index_.find(peerId);
   if (found == data_link_index_.end()) {
      if (DCPS_debug_level > 4) {
         const GuidConverter converter(peerId);
         ACE_DEBUG((LM_DEBUG,
               ACE_TEXT("(%P|%t) TransportClient::disassociate: ")
               ACE_TEXT("no link for remote peer %C\n"),
               std::string(converter).c_str()));
      }

      //### Debug statements to track where connection is failing
      ACE_DEBUG((LM_DEBUG, "(%P|%t|%T) ###TransportClient::disassociate --> RELEASE lock_ \n"));
      return;
   }

   const DataLink_rch link = found->second;
   DataLinkSetMap released;
   //### Debug statements to track where connection is failing
   ACE_DEBUG((LM_DEBUG, "(%P|%t|%T) ###TransportClient::disassociate --> releasing reservations\n"));
   {
     //can't call release_reservations while holding lock due to possible reactor deadlock
     ACE_GUARD(Reverse_Lock_t, unlock_guard, reverse_lock_);
     //### Debug statements to track where connection is failing
     ACE_DEBUG((LM_DEBUG, "(%P|%t|%T) ###TransportClient::disassociate --> RELEASE lock_ using LOCK reverse_lock_\n"));
     link->release_reservations(peerId, repo_id_, released);
   }
   //### Debug statements to track where connection is failing
   ACE_DEBUG((LM_DEBUG, "(%P|%t|%T) ###TransportClient::disassociate --> LOCKED lock_ after RELEASE reverse_lock \n"));
   //### Debug statements to track where connection is failing
   ACE_DEBUG((LM_DEBUG, "(%P|%t|%T) ###TransportClient::disassociate --> erasing from data_link_index_\n"));
   data_link_index_.erase(found);

   if (!released.empty()) {
      // Datalink is no longer used for any remote peer
     //### Debug statements to track where connection is failing
     GuidConverter repo_id_conv(repo_id_);
     ACE_DEBUG((LM_DEBUG, "(%P|%t|%T) ###TransportClient::disassociate --> removing listener for %C from link\n", std::string(repo_id_conv).c_str()));
      link->remove_listener(repo_id_);
      //### Debug statements to track where connection is failing
      ACE_DEBUG((LM_DEBUG, "(%P|%t|%T) ###TransportClient::disassociate --> removing link from links_\n"));
      links_.remove_link(link);
   }

   //### Debug statements to track where connection is failing
   ACE_DEBUG((LM_DEBUG, "(%P|%t|%T) ###TransportClient::disassociate --> RELEASE lock_ \n"));
}

bool
TransportClient::send_response(const RepoId& peer,
      const DataSampleHeader& header,
      ACE_Message_Block* payload)
{
   DataLinkIndex::iterator found = data_link_index_.find(peer);
   if (found == data_link_index_.end()) {
      payload->release();
      if (DCPS_debug_level > 4) {
         GuidConverter converter(peer);
         ACE_DEBUG((LM_DEBUG,
               ACE_TEXT("(%P|%t) TransportClient::send_response: ")
               ACE_TEXT("no link for publication %C, ")
               ACE_TEXT("not sending response.\n"),
               std::string(converter).c_str()));
      }
      return false;
   }

   DataLinkSet singular;
   singular.insert_link(found->second.in());
   singular.send_response(peer, header, payload);
   return true;
}

void
TransportClient::send(const DataSampleList& samples)
{
   DataSampleListElement* cur = samples.head_;

   while (cur) {
      // VERY IMPORTANT NOTE:
      //
      // We have to be very careful in how we deal with the current
      // DataSampleListElement.  The issue is that once we have invoked
      // data_delivered() on the send_listener_ object, or we have invoked
      // send() on the pub_links, we can no longer access the current
      // DataSampleListElement!  Thus, we need to get the next
      // DataSampleListElement (pointer) from the current element now,
      // while it is safe.
      DataSampleListElement* next_elem = cur->next_send_sample_;
      DataLinkSet_rch pub_links =
            (cur->num_subs_ > 0)
            ? links_.select_links(cur->subscription_ids_, cur->num_subs_)
                  : DataLinkSet_rch(&links_, false);

      if (pub_links.is_nil() || pub_links->empty()) {
         // NOTE: This is the "local publisher id is not currently
         //       associated with any remote subscriber ids" case.

         if (DCPS_debug_level > 4) {
            GuidConverter converter(cur->publication_id_);
            ACE_DEBUG((LM_DEBUG,
                  ACE_TEXT("(%P|%t) TransportClient::send: ")
                  ACE_TEXT("no links for publication %C, ")
                  ACE_TEXT("not sending %d samples.\n"),
                  std::string(converter).c_str(),
                  samples.size_));
         }

         // We tell the send_listener_ that all of the remote subscriber ids
         // that wanted the data (all zero of them) have indeed received
         // the data.
         cur->send_listener_->data_delivered(cur);

      } else {
         VDBG_LVL((LM_DEBUG,"(%P|%t) DBG: Found DataLinkSet. Sending element %@.\n"
               , cur), 5);

#ifndef OPENDDS_NO_CONTENT_SUBSCRIPTION_PROFILE
         // Content-Filtering adjustment to the pub_links:
         // - If the sample should be filtered out of all subscriptions on a given
         //   DataLink, then exclude that link from the subset that we'll send to.
         // - If the sample should be filtered out of some (or none) of the subs,
         //   then record that information in the DataSampleListElement so that the
         //   header's content_filter_entries_ can be marshaled before it's sent.
         if (cur->filter_out_.ptr()) {
            DataLinkSet_rch subset;
            DataLinkSet::GuardType guard(pub_links->lock());
            typedef DataLinkSet::MapType MapType;
            MapType& map = pub_links->map();
            for (MapType::iterator itr = map.begin(); itr != map.end(); ++itr) {
               size_t n_subs;
               GUIDSeq_var ti =
                     itr->second->target_intersection(cur->publication_id_,
                           cur->filter_out_, n_subs);
               if (ti.ptr() == 0 || ti->length() != n_subs) {
                  if (!subset.in()) {
                     subset = new DataLinkSet;
                  }
                  subset->insert_link(itr->second.in());
                  cur->filter_per_link_[itr->first] = ti._retn();
               } else {
                  VDBG((LM_DEBUG,
                        "(%P|%t) DBG: DataLink completely filtered-out %@.\n",
                        itr->second.in()));
               }
            }
            if (!subset.in()) {
               VDBG((LM_DEBUG, "(%P|%t) DBG: filtered-out of all DataLinks.\n"));
               // similar to the "if (pub_links.is_nil())" case above, no links
               cur->send_listener_->data_delivered(cur);
               cur = next_elem;
               continue;
            }
            pub_links = subset;
         }
#endif // OPENDDS_NO_CONTENT_SUBSCRIPTION_PROFILE

         // This will do several things, including adding to the membership
         // of the send_links set.  Any DataLinks added to the send_links
         // set will be also told about the send_start() event.  Those
         // DataLinks (in the pub_links set) that are already in the
         // send_links set will not be told about the send_start() event
         // since they heard about it when they were inserted into the
         // send_links set.
         send_links_.send_start(pub_links.in());
         pub_links->send(cur);
      }

      // Move on to the next DataSampleListElement to send.
      cur = next_elem;
   }

   // This will inform each DataLink in the set about the stop_send() event.
   // It will then clear the send_links_ set.
   //
   // The reason that the send_links_ set is cleared is because we continually
   // reuse the same send_links_ object over and over for each call to this
   // send method.

   send_links_.send_stop();
}

TransportSendListener*
TransportClient::get_send_listener()
{
   return dynamic_cast<TransportSendListener*>(this);
}

TransportReceiveListener*
TransportClient::get_receive_listener()
{
   return dynamic_cast<TransportReceiveListener*>(this);
}

SendControlStatus
TransportClient::send_control(const DataSampleHeader& header,
      ACE_Message_Block* msg,
      void* extra /* = 0*/)
{
   TransportSendListener* listener = get_send_listener();

   if (extra) {
      DataLinkSet_rch pub_links(&links_, false);
      return listener->send_control_customized(pub_links, header, msg, extra);

   } else {
      return links_.send_control(repo_id_, listener, header, msg);
   }
}

bool
TransportClient::remove_sample(const DataSampleListElement* sample)
{
   return links_.remove_sample(sample);
}

bool
TransportClient::remove_all_msgs()
{
   return links_.remove_all_msgs(repo_id_);
}

}
}<|MERGE_RESOLUTION|>--- conflicted
+++ resolved
@@ -519,37 +519,11 @@
 
    use_datalink_i(remote_id, link, guard);
 
-<<<<<<< HEAD
    //### Debug statements to track where connection is failing
    ACE_DEBUG((LM_DEBUG, "(%P|%t|%T) ###TransportClient::use_datalink --> RELEASE lock_ \n"));
 
    //### Debug statements to track where connection is failing
    ACE_DEBUG((LM_DEBUG, "(%P|%t|%T) ###TransportClient::use_datalink --> end\n"));
-=======
-      // This will do several things, including adding to the membership
-      // of the send_links set.  Any DataLinks added to the send_links
-      // set will be also told about the send_start() event.  Those
-      // DataLinks (in the pub_links set) that are already in the
-      // send_links set will not be told about the send_start() event
-      // since they heard about it when they were inserted into the
-      // send_links set.
-      send_links_.send_start(pub_links.in());
-      pub_links->send(cur);
-    }
-
-    // Move on to the next DataSampleListElement to send.
-    cur = next_elem;
-  }
-
-  // This will inform each DataLink in the set about the stop_send() event.
-  // It will then clear the send_links_ set.
-  //
-  // The reason that the send_links_ set is cleared is because we continually
-  // reuse the same send_links_ object over and over for each call to this
-  // send method.
-  RepoId pub_id(this->repo_id_);
-  send_links_.send_stop(pub_id);
->>>>>>> f4dc1b1a
 }
 
 void
@@ -892,8 +866,8 @@
    // The reason that the send_links_ set is cleared is because we continually
    // reuse the same send_links_ object over and over for each call to this
    // send method.
-
-   send_links_.send_stop();
+  RepoId pub_id(this->repo_id_);
+  send_links_.send_stop(pub_id);
 }
 
 TransportSendListener*
