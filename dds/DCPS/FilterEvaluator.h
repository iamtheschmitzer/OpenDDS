/*
 * $Id$
 *
 *
 * Distributed under the OpenDDS License.
 * See: http://www.opendds.org/license.html
 */

#ifndef OPENDDS_DCPS_FILTER_EVALUATOR_H
#define OPENDDS_DCPS_FILTER_EVALUATOR_H

#include "dds/DCPS/Definitions.h"

#ifndef OPENDDS_NO_CONTENT_SUBSCRIPTION_PROFILE

#include "dds/DdsDcpsInfrastructureC.h"
#include "dds/DCPS/PoolAllocator.h"
#include "Comparator_T.h"
#include "RcObject_T.h"

<<<<<<< HEAD
=======
#include <vector>

>>>>>>> 19e8e4e2
namespace OpenDDS {
namespace DCPS {

class MetaStruct;

template<typename T>
const MetaStruct& getMetaStruct();

struct OpenDDS_Dcps_Export Value {
  Value(bool b, bool conversion_preferred = false);
  Value(int i, bool conversion_preferred = false);
  Value(unsigned int u, bool conversion_preferred = false);
  Value(ACE_INT64 l, bool conversion_preferred = false);
  Value(ACE_UINT64 m, bool conversion_preferred = false);
  Value(char c, bool conversion_preferred = false);
  Value(double f, bool conversion_preferred = false);
  Value(ACE_CDR::LongDouble ld, bool conversion_preferred = false);
  Value(const char* s, bool conversion_preferred = false);
  Value(const TAO::String_Manager& s, bool conversion_preferred = false);
  Value(const TAO::WString_Manager& s, bool conversion_preferred = false);

  ~Value();
  Value(const Value& v);
  Value& operator=(const Value& v);
  void swap(Value& other);

  bool operator==(const Value& v) const;
  bool operator<(const Value& v) const;
  bool like(const Value& v) const;
  Value operator%(const Value& v) const;

  enum Type {VAL_BOOL, VAL_INT, VAL_UINT, VAL_I64, VAL_UI64, VAL_FLOAT,
             VAL_LNGDUB, VAL_LARGEST_NUMERIC = VAL_LNGDUB,
             VAL_CHAR, VAL_STRING};
  bool convert(Type t);
  static void conversion(Value& lhs, Value& rhs);
  template<typename T> T& get();
  template<typename T> const T& get() const;

  Type type_;
  union {
    bool b_;
    int i_;
    unsigned int u_;
    ACE_INT64 l_;
    ACE_UINT64 m_;
    char c_;
    double f_;
    ACE_CDR::LongDouble ld_;
    const char* s_;
  };
  bool conversion_preferred_;
};

class OpenDDS_Dcps_Export FilterEvaluator : public RcObject<ACE_SYNCH_MUTEX> {
public:

  struct AstNodeWrapper;

  FilterEvaluator(const char* filter, bool allowOrderBy);

  explicit FilterEvaluator(const AstNodeWrapper& yardNode);

  ~FilterEvaluator();

  OPENDDS_VECTOR(OPENDDS_STRING) getOrderBys() const;

  bool hasFilter() const;

  bool usesExtendedGrammar() const { return extended_grammar_; }

  template<typename T>
  bool eval(const T& sample, const DDS::StringSeq& params) const
  {
    DeserializedForEval data(&sample, getMetaStruct<T>(), params);
    return eval_i(data);
  }

  bool eval(ACE_Message_Block* serializedSample, bool swap_bytes,
            bool cdr_encap, const MetaStruct& meta,
            const DDS::StringSeq& params) const
  {
    SerializedForEval data(serializedSample, meta, params,
                           swap_bytes, cdr_encap);
    return eval_i(data);
  }

  class EvalNode;
  class Operand;

  struct OpenDDS_Dcps_Export DataForEval {
    DataForEval(const MetaStruct& meta, const DDS::StringSeq& params)
      : meta_(meta), params_(params) {}
    virtual ~DataForEval();
    virtual Value lookup(const char* field) const = 0;
    const MetaStruct& meta_;
    const DDS::StringSeq& params_;
  private:
    DataForEval(const DataForEval&);
    DataForEval& operator=(const DataForEval&);
  };

private:
  FilterEvaluator(const FilterEvaluator&);
  FilterEvaluator& operator=(const FilterEvaluator&);

  EvalNode* walkAst(const AstNodeWrapper& node);
  Operand* walkOperand(const AstNodeWrapper& node);

  struct OpenDDS_Dcps_Export DeserializedForEval : DataForEval {
    DeserializedForEval(const void* data, const MetaStruct& meta,
                        const DDS::StringSeq& params)
      : DataForEval(meta, params), deserialized_(data) {}
    virtual ~DeserializedForEval();
    Value lookup(const char* field) const;
    const void* const deserialized_;
  };

  struct SerializedForEval : DataForEval {
    SerializedForEval(ACE_Message_Block* data, const MetaStruct& meta,
                      const DDS::StringSeq& params, bool swap, bool cdr)
      : DataForEval(meta, params), serialized_(data), swap_(swap), cdr_(cdr) {}
    Value lookup(const char* field) const;
    ACE_Message_Block* serialized_;
    bool swap_, cdr_;
    mutable std::map<OPENDDS_STRING, Value> cache_;
  };

  bool eval_i(DataForEval& data) const;

  bool extended_grammar_;
  EvalNode* filter_root_;
  OPENDDS_VECTOR(OPENDDS_STRING) order_bys_;
};

class OpenDDS_Dcps_Export MetaStruct {
public:
  virtual ~MetaStruct();

  virtual Value getValue(const void* stru, const char* fieldSpec) const = 0;
  virtual Value getValue(Serializer& ser, const char* fieldSpec) const = 0;

  virtual ComparatorBase::Ptr create_qc_comparator(const char* fieldSpec,
    ComparatorBase::Ptr next) const = 0;

  virtual const char** getFieldNames() const = 0;

  virtual size_t numDcpsKeys() const = 0;

  virtual bool compare(const void* lhs, const void* rhs,
                       const char* fieldSpec) const = 0;

  virtual void assign(void* lhs, const char* lhsFieldSpec,
                      const void* rhs, const char* rhsFieldSpec,
                      const MetaStruct& rhsMeta) const = 0;

  virtual const void* getRawField(const void* stru,
                                  const char* fieldSpec) const = 0;

  virtual void* allocate() const = 0;
  virtual void deallocate(void* stru) const = 0;
};

/// Each user-defined struct type will have an instantiation of this template
/// generated by opendds_idl.
template<typename T>
struct MetaStructImpl;

}  }

#endif // OPENDDS_NO_CONTENT_SUBSCRIPTION_PROFILE
#endif<|MERGE_RESOLUTION|>--- conflicted
+++ resolved
@@ -18,11 +18,6 @@
 #include "Comparator_T.h"
 #include "RcObject_T.h"
 
-<<<<<<< HEAD
-=======
-#include <vector>
-
->>>>>>> 19e8e4e2
 namespace OpenDDS {
 namespace DCPS {
 
