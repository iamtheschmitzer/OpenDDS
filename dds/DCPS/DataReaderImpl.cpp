--- conflicted
+++ resolved
@@ -316,9 +316,10 @@
       //### Debug statements to track where associate is failing
       ACE_DEBUG((LM_DEBUG, "(%P|%t|%T) ###DataReaderImpl::add_association: About to try to insert? Num writers before: %d\n", writers_.size()));
       const PublicationId& writer_id = writer.writerId;
-<<<<<<< HEAD
-      RcHandle<WriterInfo> info = new WriterInfo(this, writer_id,
-            writer.writerQos);
+      RcHandle<WriterInfo> info = new WriterInfo(this,
+                                                 writer_id,
+                                                 writer.writerQos,
+                                                 this->qos_);
       std::pair<WriterMapType::iterator, bool> bpair = writers_.insert(
             // This insertion is idempotent.
             WriterMapType::value_type(
@@ -330,23 +331,6 @@
                   WriterStats(raw_latency_buffer_size_, raw_latency_buffer_type_)));
       //### Debug statements to track where associate is failing
       ACE_DEBUG((LM_DEBUG, "(%P|%t|%T) ###DataReaderImpl::add_association: Did writer really insert? Num writers after: %d\n", writers_.size()));
-=======
-      RcHandle<WriterInfo> info = new WriterInfo(this,
-                                                 writer_id,
-                                                 writer.writerQos,
-                                                 this->qos_);
-      std::pair<WriterMapType::iterator, bool> bpair = this->writers_.insert(
-        // This insertion is idempotent.
-        WriterMapType::value_type(
-          writer_id,
-          info));
-      this->statistics_.insert(
-        StatsMapType::value_type(
-          writer_id,
-          WriterStats(
-            this->raw_latency_buffer_size_,
-            this->raw_latency_buffer_type_)));
->>>>>>> d84a7ae0
 
       // If this is a durable reader
       if (this->qos_.durability.kind > DDS::VOLATILE_DURABILITY_QOS) {
@@ -560,18 +544,13 @@
       }
 
       {
-         ACE_GUARD(ACE_Recursive_Thread_Mutex, guard, sample_lock_);
+         ACE_GUARD(ACE_RW_Thread_Mutex, guard, this->writers_lock_);
          writers_[remote_id]->handle_ = handle;
       }
    }
 
-<<<<<<< HEAD
    //### Debug statements to track where associate is failing
    ACE_DEBUG((LM_DEBUG, "(%P|%t|%T) ###DataReaderImpl::transport_assoc_done check if active?\n"));
-=======
-    {
-      ACE_GUARD(ACE_RW_Thread_Mutex, guard, this->writers_lock_);
->>>>>>> d84a7ae0
 
    if (!active) {
       //### Debug statements to track where associate is failing
