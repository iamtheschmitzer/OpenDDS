--- conflicted
+++ resolved
@@ -288,13 +288,8 @@
       ACE_ERROR_RETURN ((LM_ERROR,
         ACE_TEXT("(%P|%t) ERROR: ")
         ACE_TEXT("PublisherImpl::delete_datawriter, ")
-<<<<<<< HEAD
         ACE_TEXT("datawriter %C not found.\n"),
-        (const char*) converter
-=======
-        ACE_TEXT("datawriter %s not found.\n"),
         std::string(converter).c_str()
->>>>>>> 733f9cbb
       ),::DDS::RETCODE_ERROR);
     }
     local_writer = it->second->local_writer_impl_;
@@ -497,13 +492,8 @@
             ACE_TEXT("PublisherImpl::")
             ACE_TEXT("delete_contained_entities: ")
             ACE_TEXT("failed to delete ")
-<<<<<<< HEAD
             ACE_TEXT("datawriter %C.\n"),
-            (const char*) converter
-=======
-            ACE_TEXT("datawriter %s.\n"),
             std::string(converter).c_str()
->>>>>>> 733f9cbb
           ),ret);
         }
     }
@@ -948,13 +938,8 @@
         ACE_ERROR_RETURN((LM_ERROR,
           ACE_TEXT("(%P|%t) ERROR: ")
           ACE_TEXT("PublisherImpl::writer_enabled: ")
-<<<<<<< HEAD
           ACE_TEXT("insert publication %C failed.\n"),
-          (const char*) converter
-=======
-          ACE_TEXT("insert publication %s failed.\n"),
           std::string(converter).c_str()
->>>>>>> 733f9cbb
         ),::DDS::RETCODE_ERROR);
       }
 
