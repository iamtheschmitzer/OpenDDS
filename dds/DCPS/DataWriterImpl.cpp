--- conflicted
+++ resolved
@@ -816,7 +816,7 @@
     ACE_DEBUG((LM_WARNING,
                ACE_TEXT("(%P|%t) WARNING: DataWriterImpl::update_subscription_params()")
                ACE_TEXT(" - writer: %C has no info about reader: %C\n"),
-               OPENDDS_STRING(pubConv).c_str(), std::string(subConv).c_str()));
+               OPENDDS_STRING(pubConv).c_str(), OPENDDS_STRING(subConv).c_str()));
   }
 
 #endif
@@ -944,168 +944,9 @@
 {
   if (DCPS_debug_level > 0) {
     ACE_DEBUG((LM_DEBUG,
-<<<<<<< HEAD
-               ACE_TEXT("(%P|%t) DataWriterImpl::send_ack_requests() - ")
-               ACE_TEXT("%C sending REQUEST_ACK message for sequence %q ")
-               ACE_TEXT("to %d subscriptions.\n"),
-               OPENDDS_STRING(converter).c_str(),
-               token.sequence_.getValue(),
-               this->readers_.size()));
-  }
-
-  DataSampleHeader header;
-  ACE_Message_Block* ack_request =
-    this->create_control_message(REQUEST_ACK, header, data, token.timestamp());
-
-  const SendControlStatus status =
-    this->send_control(header, ack_request, ac.customized_.length() ? &ac : 0);
-
-  if (status == SEND_CONTROL_ERROR) {
-    ACE_ERROR((LM_ERROR,
-               ACE_TEXT("(%P|%t) ERROR: DataWriterImpl::send_ack_requests() - ")
-               ACE_TEXT("failed to send REQUEST_ACK message. \n")));
-    return DDS::RETCODE_ERROR;
-  }
-
-  return DDS::RETCODE_OK;
-}
-
-SendControlStatus
-DataWriterImpl::send_control_customized(const DataLinkSet_rch&  links,
-                                        const DataSampleHeader& header,
-                                        ACE_Message_Block*      msg,
-                                        void*                   extra)
-{
-  AckCustomization& ac = *static_cast<AckCustomization*>(extra);
-  const bool swap = this->swap_bytes();
-
-  // set of DataLinks that have no targets that need custom control messages
-  DataLinkSet notCustomized;
-  bool ok = true;
-
-  typedef std::map<SequenceNumber, GUIDSeq> GUIDSeqMap;
-
-  DataLinkSet::GuardType guard(links->lock());
-
-  // For each data link in "links"...
-  for (DataLinkSet::MapType::iterator iter = links->map().begin(),
-       end = links->map().end(); iter != end; ++iter) {
-
-    const DataLink_rch& datalink = iter->second;
-    size_t n_subs;
-    GUIDSeq_var intersect =
-      datalink->target_intersection(header.publication_id_, ac.customized_,
-                                    n_subs);
-    // "intersect" is the list of GUIDs for the subs on this link that will
-    // need to get a customized REQUEST_ACK message.
-
-    if (intersect.ptr() == 0 || intersect->length() == 0) {
-      // This link requires no customization, add to the notCustomized list
-      // so we can handle it after the big for loop.
-      notCustomized.insert_link(datalink.in());
-
-    } else {
-      DataLinkSet thisLink; // need a "set" with only the current link in it
-      thisLink.insert_link(datalink.in());
-      RepoIdSet_rch allTargets = datalink->get_targets();
-      RepoIdSet::MapType noCustTargets = allTargets->map(); // copied
-
-      // Each sequence number may go to > 1 target on this link, build the
-      // STL map "gsm" keyed on the sequence number.
-      GUIDSeqMap gsm;
-      const CORBA::ULong len = intersect->length();
-
-      for (CORBA::ULong i = 0; i < len; ++i) {
-        const GUID_t& target = intersect[i];
-        push_back(gsm[ac.token_.custom_[target]], target);
-        noCustTargets.erase(target);
-      }
-
-      // Some targets don't require customization, but do need to see the
-      // original sequence number from the AckToken
-      for (RepoIdSet::MapType::iterator nct_iter(noCustTargets.begin()),
-           nct_end(noCustTargets.end()); nct_iter != nct_end; ++nct_iter) {
-        push_back(gsm[ac.token_.sequence_], nct_iter->first);
-      }
-
-      // For each sequence number that needs to go to this link:
-      for (GUIDSeqMap::iterator it2 = gsm.begin(), it2_end = gsm.end();
-           it2 != it2_end; ++it2) {
-
-        const SequenceNumber& seq = it2->first;
-        const GUIDSeq& targets = it2->second;
-
-        // Deep copy the payload and chain it to a shallow-copied header
-        ACE_Message_Block* data_orig = msg->cont();
-        msg->cont(0); // temporarily unlink so we don't duplicate the data
-        ACE_Message_Block* header_mb = msg->duplicate();
-        ACE_Message_Block* data_modified = data_orig->clone();
-        header_mb->cont(data_modified);
-        msg->cont(data_orig);                 // undo the temporary unlink
-
-        // Modify the payload to contain the customized sequence #
-        char* wr = data_modified->wr_ptr();
-        data_modified->wr_ptr(data_modified->base());   // rewind
-        Serializer ser(data_modified, swap);
-        ser << seq;                                     // overwrite Seq#
-        data_modified->wr_ptr(wr);                      // wind
-
-        // If other targets are listening on the DataLink, filter those out
-        // using the CONTENT_FILTER_FLAG and its optional header.
-        if (allTargets->size() != targets.length()) {
-          RepoIdSet::MapType filterTargets = allTargets->map(); // copied
-
-          for (CORBA::ULong i = 0, leng = targets.length(); i < leng; ++i) {
-            filterTargets.erase(targets[i]);
-          }
-
-          GUIDSeq ftseq(static_cast<CORBA::ULong>(filterTargets.size()));
-
-          for (RepoIdSet::MapType::iterator ris_iter(filterTargets.begin()),
-               ris_end(filterTargets.end()); ris_iter != ris_end; ++ris_iter) {
-            push_back(ftseq, ris_iter->first);
-          }
-
-          // Now changing the header, need to copy its data contents
-          size_t len = header_mb->length();
-          header_mb->data_block(header_mb->data_block()->clone());
-          header_mb->wr_ptr(len);
-          DataSampleHeader::set_flag(CONTENT_FILTER_FLAG, header_mb);
-          DataSampleHeader::add_cfentries(&ftseq, header_mb);
-        }
-
-        if (DCPS_debug_level > 4) {
-          ACE_DEBUG((LM_DEBUG,
-                     ACE_TEXT("(%P|%t) DataWriterImpl::send_control_customized() - ")
-                     ACE_TEXT("sending REQUEST_ACK %q to single data link with%C ")
-                     ACE_TEXT("content filtering.\n"), seq.getValue(),
-                     (allTargets->size() == targets.length()) ? "out" : ""));
-        }
-
-        ok &= (thisLink.send_control(this->publication_id_, this, header, header_mb)
-               == SEND_CONTROL_OK);
-      }
-    }
-  }
-
-  if (notCustomized.empty()) {
-    msg->release();
-
-  } else {
-    if (DCPS_debug_level > 4) {
-      ACE_DEBUG((LM_DEBUG,
-                 ACE_TEXT("(%P|%t) DataWriterImpl::send_control_customized() - ")
-                 ACE_TEXT("sending REQUEST_ACK to %d non-customized data links.\n"),
-                 notCustomized.map().size()));
-    }
-
-    ok &= (notCustomized.send_control(this->publication_id_, this, header, msg)
-           == SEND_CONTROL_OK);
-=======
                ACE_TEXT("(%P|%t) DataWriterImpl::create_ack_token() - ")
                ACE_TEXT("for sequence %q \n"),
                this->sequence_number_.getValue()));
->>>>>>> f3e5b301
   }
   return AckToken(max_wait, this->sequence_number_);
 }
@@ -1113,98 +954,6 @@
 DDS::ReturnCode_t
 DataWriterImpl::wait_for_acknowledgments(const DDS::Duration_t& max_wait)
 {
-<<<<<<< HEAD
-  ACE_Time_Value deadline(token.deadline());
-
-  // Protect the wait-fer-acks blocking.
-  ACE_GUARD_RETURN(
-    ACE_SYNCH_MUTEX,
-    wfaGuard,
-    this->wfaLock_,
-    DDS::RETCODE_ERROR);
-
-  do {
-    // We use the values from the set of readers to index into the sequence
-    // map.  Any readers_ that have not responded will have the default,
-    // smallest, value which will cause the wait to continue.
-    bool done = true;
-
-    // Protect the readers_ set.
-    {
-      ACE_GUARD_RETURN(
-        ACE_Recursive_Thread_Mutex,
-        readersGuard,
-        this->lock_,
-        DDS::RETCODE_ERROR);
-
-      for (IdSet::const_iterator current = this->readers_.begin();
-           current != this->readers_.end();
-           ++current) {
-        if (this->idToSequence_[*current] < token.expected(*current)) {
-          done = false;
-
-          if (DCPS_debug_level > 0) {
-            GuidConverter conv(*current);
-            ACE_DEBUG((LM_DEBUG,
-                       ACE_TEXT("(%P|%t) DataWriterImpl::wait_for_ack_responses() - ")
-                       ACE_TEXT("waiting for seq %q from sub %C, got %q\n"),
-                       token.expected(*current).getValue(), OPENDDS_STRING(conv).c_str(),
-                       this->idToSequence_[*current].getValue()));
-          }
-
-          break;
-        }
-      }
-    }
-
-    if (done) {
-      if (DCPS_debug_level > 0) {
-        GuidConverter converter(this->publication_id_);
-        ACE_DEBUG((LM_DEBUG,
-                   ACE_TEXT("(%P|%t) DataWriterImpl::wait_for_ack_responses() - ")
-                   ACE_TEXT("%C unblocking for sequence %q.\n"),
-                   OPENDDS_STRING(converter).c_str(),
-                   token.sequence_.getValue()));
-      }
-
-      return DDS::RETCODE_OK;
-    }
-
-  } while (0 == this->wfaCondition_.wait(&deadline));
-
-  GuidConverter converter(this->publication_id_);
-  ACE_DEBUG((LM_WARNING,
-             ACE_TEXT("(%P|%t) WARNING: DataWriterImpl[%@]::wait_for_ack_responses() - ")
-             ACE_TEXT("%C timed out waiting for sequence %q to be acknowledged ")
-             ACE_TEXT("from %d subscriptions.\n"),
-             this,
-             OPENDDS_STRING(converter).c_str(),
-             token.sequence_.getValue(),
-             this->readers_.size()));
-
-  if (DCPS_debug_level > 0) {
-    {
-      ACE_GUARD_RETURN(
-        ACE_Recursive_Thread_Mutex,
-        readersGuard,
-        this->lock_,
-        DDS::RETCODE_ERROR);
-
-      for (IdSet::const_iterator current = this->readers_.begin();
-           current != this->readers_.end();
-           ++current) {
-        GuidConverter converter2(*current);
-        ACE_DEBUG((LM_WARNING,
-                   ACE_TEXT("(%P|%t) WARNING: DataWriterImpl[%@]::wait_for_ack_responses() - ")
-                   ACE_TEXT("%C timed out waiting for sequence %q to be acknowledged ")
-                   ACE_TEXT("from subscription %C.\n"),
-                   this,
-                   OPENDDS_STRING(converter).c_str(),
-                   token.sequence_.getValue(),
-                   OPENDDS_STRING(converter2).c_str()));
-      }
-    }
-=======
   if (this->qos_.reliability.kind != DDS::RELIABLE_RELIABILITY_QOS)
     return DDS::RETCODE_OK;
   DataWriterImpl::AckToken token = create_ack_token(max_wait);
@@ -1212,7 +961,6 @@
     ACE_DEBUG ((LM_DEBUG, ACE_TEXT("(%P|%t) DataWriterImpl::wait_for_acknowledgments")
                           ACE_TEXT(" waiting for acknowledgment of sequence %q at %T\n"),
                           token.sequence_.getValue()));
->>>>>>> f3e5b301
   }
   return wait_for_specific_ack(token);
 }
@@ -1220,33 +968,7 @@
 DDS::ReturnCode_t
 DataWriterImpl::wait_for_specific_ack(const AckToken& token)
 {
-<<<<<<< HEAD
-  ACE_GUARD_RETURN(ACE_Recursive_Thread_Mutex, guard, lock_, DDS::RETCODE_ERROR);
-  if (!should_ack()) {
-    if (DCPS_debug_level > 0) {
-      GuidConverter converter(this->publication_id_);
-      ACE_DEBUG((LM_DEBUG,
-                 ACE_TEXT("(%P|%t) DataWriterImpl::wait_for_acknowledgments() - ")
-                 ACE_TEXT("%C not blocking due to no associated subscriptions.\n"),
-                 OPENDDS_STRING(converter).c_str()));
-    }
-
-    return DDS::RETCODE_OK;
-  }
-  guard.release(); // only needed for should_ack(), other methods do locking
-
-  AckToken token(create_ack_token(max_wait));
-
-  DDS::ReturnCode_t error;
-
-  if ((error = send_ack_requests(token)) != DDS::RETCODE_OK) return error;
-
-  if ((error = wait_for_ack_responses(token)) != DDS::RETCODE_OK) return error;
-
-  return DDS::RETCODE_OK;
-=======
   return this->data_container_->wait_ack_of_seq(token.deadline(), token.sequence_);
->>>>>>> f3e5b301
 }
 
 DDS::Publisher_ptr
@@ -2334,47 +2056,6 @@
   controlTracker.message_delivered();
 }
 
-<<<<<<< HEAD
-void
-DataWriterImpl::deliver_ack(
-  const DataSampleHeader& header,
-  DataSample*             data)
-{
-  Serializer serializer(
-    data,
-    header.byte_order_ != ACE_CDR_BYTE_ORDER);
-  SequenceNumber ack;
-  serializer >> ack;
-
-  if (DCPS_debug_level > 0) {
-    GuidConverter debugConverter(this->publication_id_);
-    GuidConverter debugConverter2(header.publication_id_);
-    ACE_DEBUG((LM_DEBUG,
-               ACE_TEXT("(%P|%t) DataWriterImpl::deliver_ack() - ")
-               ACE_TEXT("publication %C received update for ")
-               ACE_TEXT("sample %q from subscription %C.\n"),
-               OPENDDS_STRING(debugConverter).c_str(),
-               ack.getValue(),
-               OPENDDS_STRING(debugConverter2).c_str()));
-  }
-
-  ACE_GUARD(ACE_SYNCH_MUTEX, guard, this->wfaLock_);
-
-  if (this->idToSequence_[ header.publication_id_] < ack) {
-    this->idToSequence_[ header.publication_id_] = ack;
-
-    if (DCPS_debug_level > 0) {
-      ACE_DEBUG((LM_DEBUG,
-                 ACE_TEXT("(%P|%t) DataWriterImpl::deliver_ack() - ")
-                 ACE_TEXT("broadcasting update.\n")));
-    }
-
-    this->wfaCondition_.broadcast();
-  }
-}
-
-=======
->>>>>>> f3e5b301
 EntityImpl*
 DataWriterImpl::parent() const
 {
