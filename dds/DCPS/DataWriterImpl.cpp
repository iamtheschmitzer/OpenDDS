--- conflicted
+++ resolved
@@ -52,64 +52,6 @@
 //      cannot be false.
 
 DataWriterImpl::DataWriterImpl()
-<<<<<<< HEAD
-: data_dropped_count_(0),
-  data_delivered_count_(0),
-  control_dropped_count_(0),
-  control_delivered_count_(0),
-  n_chunks_(TheServiceParticipant->n_chunks()),
-  association_chunk_multiplier_(TheServiceParticipant->association_chunk_multiplier()),
-  qos_(TheServiceParticipant->initial_DataWriterQos()),
-  participant_servant_(0),
-  topic_id_(GUID_UNKNOWN),
-  topic_servant_(0),
-  listener_mask_(DEFAULT_STATUS_MASK),
-  domain_id_(0),
-  publisher_servant_(0),
-  publication_id_(GUID_UNKNOWN),
-  sequence_number_(SequenceNumber::SEQUENCENUMBER_UNKNOWN()),
-  coherent_(false),
-  coherent_samples_(0),
-  data_container_(0),
-  liveliness_lost_(false),
-  mb_allocator_(0),
-  db_allocator_(0),
-  header_allocator_(0),
-  reactor_(0),
-  liveliness_check_interval_(ACE_Time_Value::zero),
-  last_liveliness_activity_time_(ACE_Time_Value::zero),
-  last_deadline_missed_total_count_(0),
-  watchdog_(),
-  cancel_timer_(false),
-  is_bit_(false),
-  initialized_(false),
-  wfaCondition_(this->wfaLock_),
-  monitor_(0),
-  periodic_monitor_(0)
-{
-   liveliness_lost_status_.total_count = 0;
-   liveliness_lost_status_.total_count_change = 0;
-
-   offered_deadline_missed_status_.total_count = 0;
-   offered_deadline_missed_status_.total_count_change = 0;
-   offered_deadline_missed_status_.last_instance_handle = DDS::HANDLE_NIL;
-
-   offered_incompatible_qos_status_.total_count = 0;
-   offered_incompatible_qos_status_.total_count_change = 0;
-   offered_incompatible_qos_status_.last_policy_id = 0;
-   offered_incompatible_qos_status_.policies.length(0);
-
-   publication_match_status_.total_count = 0;
-   publication_match_status_.total_count_change = 0;
-   publication_match_status_.current_count = 0;
-   publication_match_status_.current_count_change = 0;
-   publication_match_status_.last_subscription_handle = DDS::HANDLE_NIL;
-
-   monitor_ =
-         TheServiceParticipant->monitor_factory_->create_data_writer_monitor(this);
-   periodic_monitor_ =
-         TheServiceParticipant->monitor_factory_->create_data_writer_periodic_monitor(this);
-=======
   : data_dropped_count_(0),
     data_delivered_count_(0),
     n_chunks_(TheServiceParticipant->n_chunks()),
@@ -142,29 +84,28 @@
     monitor_(0),
     periodic_monitor_(0)
 {
-  liveliness_lost_status_.total_count = 0;
-  liveliness_lost_status_.total_count_change = 0;
-
-  offered_deadline_missed_status_.total_count = 0;
-  offered_deadline_missed_status_.total_count_change = 0;
-  offered_deadline_missed_status_.last_instance_handle = DDS::HANDLE_NIL;
-
-  offered_incompatible_qos_status_.total_count = 0;
-  offered_incompatible_qos_status_.total_count_change = 0;
-  offered_incompatible_qos_status_.last_policy_id = 0;
-  offered_incompatible_qos_status_.policies.length(0);
-
-  publication_match_status_.total_count = 0;
-  publication_match_status_.total_count_change = 0;
-  publication_match_status_.current_count = 0;
-  publication_match_status_.current_count_change = 0;
-  publication_match_status_.last_subscription_handle = DDS::HANDLE_NIL;
-
-  monitor_ =
-    TheServiceParticipant->monitor_factory_->create_data_writer_monitor(this);
-  periodic_monitor_ =
-    TheServiceParticipant->monitor_factory_->create_data_writer_periodic_monitor(this);
->>>>>>> 333b0e91
+   liveliness_lost_status_.total_count = 0;
+   liveliness_lost_status_.total_count_change = 0;
+
+   offered_deadline_missed_status_.total_count = 0;
+   offered_deadline_missed_status_.total_count_change = 0;
+   offered_deadline_missed_status_.last_instance_handle = DDS::HANDLE_NIL;
+
+   offered_incompatible_qos_status_.total_count = 0;
+   offered_incompatible_qos_status_.total_count_change = 0;
+   offered_incompatible_qos_status_.last_policy_id = 0;
+   offered_incompatible_qos_status_.policies.length(0);
+
+   publication_match_status_.total_count = 0;
+   publication_match_status_.total_count_change = 0;
+   publication_match_status_.current_count = 0;
+   publication_match_status_.current_count_change = 0;
+   publication_match_status_.last_subscription_handle = DDS::HANDLE_NIL;
+
+   monitor_ =
+         TheServiceParticipant->monitor_factory_->create_data_writer_monitor(this);
+   periodic_monitor_ =
+         TheServiceParticipant->monitor_factory_->create_data_writer_periodic_monitor(this);
 }
 
 // This method is called when there are no longer any reference to the
@@ -2291,15 +2232,9 @@
 void
 DataWriterImpl::control_delivered(ACE_Message_Block* sample)
 {
-<<<<<<< HEAD
-   DBG_ENTRY_LVL("DataWriterImpl","control_delivered",6);
-   ++control_delivered_count_;
-   sample->release();
-=======
   DBG_ENTRY_LVL("DataWriterImpl","control_delivered",6);
   sample->release();
   controlTracker.message_delivered();
->>>>>>> 333b0e91
 }
 
 void
@@ -2456,15 +2391,9 @@
 DataWriterImpl::control_dropped(ACE_Message_Block* sample,
       bool /* dropped_by_transport */)
 {
-<<<<<<< HEAD
-   DBG_ENTRY_LVL("DataWriterImpl","control_dropped",6);
-   ++control_dropped_count_;
-   sample->release();
-=======
   DBG_ENTRY_LVL("DataWriterImpl","control_dropped",6);
   sample->release();
   controlTracker.message_dropped();
->>>>>>> 333b0e91
 }
 
 DDS::DataWriterListener_ptr
