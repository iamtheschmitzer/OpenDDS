//========================================================
/**
 *
 *  @file sample_pub.cpp
 *
 *  @Id: sample_pub.cpp v1.1
 *
 */
//========================================================

#include "PubListener.h"
#include "DDSPerfTestTypeSupportImpl.h"
#include <dds/DCPS/Service_Participant.h>
#include <dds/DCPS/Marked_Default_Qos.h>
#include <dds/DCPS/PublisherImpl.h>
#include <dds/DCPS/SubscriberImpl.h>
#include <dds/DCPS/transport/framework/TheTransportFactory.h>
#include <dds/DCPS/transport/simpleTCP/SimpleTcpConfiguration.h>
#include <dds/DCPS/transport/simpleUnreliableDgram/SimpleUdpConfiguration.h>
#include <ace/streams.h>


#include "ace/Get_Opt.h"
#include "ace/Sched_Params.h"

#include <sys/types.h>

using namespace std;
using namespace DDS;
using namespace CORBA;
using namespace DDSPerfTest;



/* void set_rt() */
/*      Attempt to set the real time priority and lock memory */
void set_rt()
{
  ACE_Sched_Params params(ACE_SCHED_FIFO,
                          ACE_DEFAULT_THREAD_PRIORITY,
                          ACE_SCOPE_PROCESS);

#if defined (ACE_HAS_WTHREADS)
  params.priority(THREAD_PRIORITY_HIGHEST);
#else
  params.priority(20);
#endif

  if (-1 == ACE_OS::sched_params(params))
  {
    ACE_DEBUG ((LM_DEBUG, "WARNING: Failed to sched_params.\n"));
  }

#if (defined (MCL_CURRENT) && defined(MCL_FUTURE))
  if (mlockall(MCL_CURRENT || MCL_FUTURE)) {
    ACE_DEBUG ((LM_DEBUG, "WARNING:  Could not lock memory - Run with root access.\n"));
  }
#endif
}


/* Global Variables */


const OpenDDS::DCPS::TransportIdType UDP_IMPL_ID = 10;
const OpenDDS::DCPS::TransportIdType TCP_IMPL_ID = 20;


CORBA::Long size = 4;
long total_samples = 500;

int main(int argc, ACE_TCHAR *argv[])
{
       // Calling TheParticipantFactoryWithArgs before user application parse command
       // line.
       DDS::DomainParticipantFactory_var dpf =
         TheParticipantFactoryWithArgs (argc, argv);

       bool useTCP = true;
       bool useZeroCopyRead = false;
       DomainId_t myDomain = 411;

       setbuf( stdout, NULL );		/* no buffering for standard-out */

       ACE_Get_Opt get_opts (argc, argv, ACE_LIB_TEXT("c:ut"));
       int ich;
       while ((ich = get_opts ()) != EOF) {
        switch (ich) {

          case 'c': /* c specifes number of samples */
            total_samples = ACE_OS::atoi(get_opts.opt_arg ());

            if(total_samples < 0) {
              fprintf(stderr, "splice_pub: ERROR - bad sample number\n");
              exit(1);
            }

            break;

          case 'u': /* u specifies that UDP should be used */
            useTCP = false;
            break;

          case 't': /* t specifies that zero copy read should be used */
            useZeroCopyRead = true;
            break;

          default: /* no parameters */
          break;

        }
       }


       /* Try to set realtime scheduling class*/
       set_rt();

       /* Create participant */
       DDS::DomainParticipant_var dp =
              dpf->create_participant (myDomain,
                                       PARTICIPANT_QOS_DEFAULT,
                                       DDS::DomainParticipantListener::_nil ());
       if (CORBA::is_nil (dp.in ()) ) {
         cout << argv[0] << "SAMPLE_PUB: ERROR - Create participant failed." << endl;
         exit (1);
       }

       /* Create publisher */
       DDS::Publisher_var p =
         dp->create_publisher (PUBLISHER_QOS_DEFAULT,
                               DDS::PublisherListener::_nil ());

       /* Initialize the transports for publisher*/
       OpenDDS::DCPS::TransportImpl_rch pub_tcp_impl;
       if (useTCP) {
<<<<<<< HEAD
         pub_tcp_impl = TheTransportFactory->create_transport_impl (TCP_IMPL_ID, 
                                                     ACE_TEXT("SimpleTcp"), 
                                                     ::OpenDDS::DCPS::AUTO_CONFIG);
        } else {
         pub_tcp_impl = TheTransportFactory->create_transport_impl (UDP_IMPL_ID, 
                                                     ACE_TEXT("SimpleUdp"), 
                                                     OpenDDS::DCPS::DONT_AUTO_CONFIG);
         OpenDDS::DCPS::TransportConfiguration_rch config 
           = TheTransportFactory->create_configuration (UDP_IMPL_ID, ACE_TEXT("SimpleUdp"));
=======
         pub_tcp_impl = TheTransportFactory->create_transport_impl (TCP_IMPL_ID,
                                                     "SimpleTcp",
                                                     ::OpenDDS::DCPS::AUTO_CONFIG);
        } else {
         pub_tcp_impl = TheTransportFactory->create_transport_impl (UDP_IMPL_ID,
                                                     "SimpleUdp",
                                                     OpenDDS::DCPS::DONT_AUTO_CONFIG);
         OpenDDS::DCPS::TransportConfiguration_rch config
           = TheTransportFactory->create_configuration (UDP_IMPL_ID, "SimpleUdp");
>>>>>>> a410e799

         OpenDDS::DCPS::SimpleUdpConfiguration* udp_config
           = static_cast <OpenDDS::DCPS::SimpleUdpConfiguration*> (config.in ());

         ACE_TString addrStr(ACE_LOCALHOST);
         addrStr += ACE_TEXT(":12345");
         udp_config->local_address_.set(addrStr.c_str());
         pub_tcp_impl->configure (config.in ());
       }


       /* Attach the transport protocol with the publishing entity */
       OpenDDS::DCPS::PublisherImpl* p_impl =
         dynamic_cast<OpenDDS::DCPS::PublisherImpl*> (p.in ());
       p_impl->attach_transport (pub_tcp_impl.in ());



       /* Create topic for datawriter */
       PubMessageTypeSupportImpl* pubmessage_dt = new PubMessageTypeSupportImpl;
       pubmessage_dt->register_type (dp.in (),
                                    "DDSPerfTest::PubMessage");
       DDS::Topic_var pubmessage_topic = dp->create_topic ("pubmessage_topic", // topic name
                                                           "DDSPerfTest::PubMessage", // topic type
                                                           TOPIC_QOS_DEFAULT,
                                                           DDS::TopicListener::_nil ());

       /* Create PubMessage datawriter */
       DDS::DataWriter_var dw = p->create_datawriter (pubmessage_topic.in (),
                                                      DATAWRITER_QOS_DEFAULT,
                                                      DDS::DataWriterListener::_nil ());
       PubMessageDataWriter_var pubmessage_writer =
         PubMessageDataWriter::_narrow (dw.in());


       /* Create the subscriber */
       DDS::Subscriber_var s =
         dp->create_subscriber(SUBSCRIBER_QOS_DEFAULT,
                                        DDS::SubscriberListener::_nil());


       /* Initialize the transport for subscriber */
       OpenDDS::DCPS::TransportImpl_rch sub_tcp_impl;
       if (useTCP) {
<<<<<<< HEAD
         sub_tcp_impl 
           = TheTransportFactory->create_transport_impl (TCP_IMPL_ID+1, 
                                                         ACE_TEXT("SimpleTcp"), 
                                                         ::OpenDDS::DCPS::AUTO_CONFIG);
       } else {
         sub_tcp_impl 
           = TheTransportFactory->create_transport_impl(UDP_IMPL_ID+1, 
                                                        ACE_TEXT("SimpleUdp"), 
                                                        OpenDDS::DCPS::DONT_AUTO_CONFIG);
         OpenDDS::DCPS::TransportConfiguration_rch config 
           = TheTransportFactory->create_configuration (UDP_IMPL_ID+1, ACE_TEXT("SimpleUdp"));
=======
         sub_tcp_impl
           = TheTransportFactory->create_transport_impl (TCP_IMPL_ID+1,
                                                         "SimpleTcp",
                                                         ::OpenDDS::DCPS::AUTO_CONFIG);
       } else {
         sub_tcp_impl
           = TheTransportFactory->create_transport_impl(UDP_IMPL_ID+1,
                                                        "SimpleUdp",
                                                        OpenDDS::DCPS::DONT_AUTO_CONFIG);
         OpenDDS::DCPS::TransportConfiguration_rch config
           = TheTransportFactory->create_configuration (UDP_IMPL_ID+1, "SimpleUdp");
>>>>>>> a410e799

         OpenDDS::DCPS::SimpleUdpConfiguration* udp_config
           = static_cast <OpenDDS::DCPS::SimpleUdpConfiguration*> (config.in ());

         ACE_TString addrStr(ACE_LOCALHOST);
         addrStr += ACE_TEXT(":12356");

         udp_config->local_address_.set(addrStr.c_str ());
         sub_tcp_impl->configure(config.in());
       }


       /* Attach the transport protocol with the subscribing entity */
       OpenDDS::DCPS::SubscriberImpl* sub_impl =
         dynamic_cast<OpenDDS::DCPS::SubscriberImpl*> (s.in ());
       sub_impl->attach_transport(sub_tcp_impl.in());


       /* Create topic for datareader */
       AckMessageTypeSupportImpl* ackmessage_dt = new AckMessageTypeSupportImpl;
       ackmessage_dt->register_type (dp.in (),
                                    "DDSPerfTest::AckMessage");
       DDS::Topic_var ackmessage_topic = dp->create_topic ("ackmessage_topic", // topic name
                                                           "DDSPerfTest::AckMessage", // topic type
                                                           TOPIC_QOS_DEFAULT,
                                                           DDS::TopicListener::_nil ());



       /* Create the listener for datareader */
       DDS::DataReaderListener_var listener (new AckDataReaderListenerImpl (size));
       AckDataReaderListenerImpl* listener_servant =
         dynamic_cast<AckDataReaderListenerImpl*>(listener.in());


       /* Create AckMessage datareader */
       DDS::DataReader_var dr = s->create_datareader (ackmessage_topic.in (),
                                                      DATAREADER_QOS_DEFAULT,
                                                      listener.in ());

       listener_servant->init(dr.in(), dw.in(), useZeroCopyRead);

       // sleep here to wait for the connections.
       ACE_OS::sleep(1);

       AckMessageDataReader_var ackmessage_reader =
         AckMessageDataReader::_narrow (dr.in());


       DDSPerfTest::PubMessage pubmessage_data;
       pubmessage_data.seqnum = 1;

       DDS::InstanceHandle_t handle =
         pubmessage_writer->_cxx_register (pubmessage_data);

       pubmessage_writer->write (pubmessage_data,
                                 handle);

       while (listener_servant->done () == 0)
       {
         ACE_OS::sleep (1);
       };

       /* Shut down domain entities */

       std::cout << "Pub: shut down" << std::endl;
       dp->delete_contained_entities ();
       dpf->delete_participant (dp.in ());
       TheTransportFactory->release ();
       TheServiceParticipant->shutdown ();

       return(0);
}<|MERGE_RESOLUTION|>--- conflicted
+++ resolved
@@ -133,7 +133,6 @@
        /* Initialize the transports for publisher*/
        OpenDDS::DCPS::TransportImpl_rch pub_tcp_impl;
        if (useTCP) {
-<<<<<<< HEAD
          pub_tcp_impl = TheTransportFactory->create_transport_impl (TCP_IMPL_ID, 
                                                      ACE_TEXT("SimpleTcp"), 
                                                      ::OpenDDS::DCPS::AUTO_CONFIG);
@@ -141,19 +140,8 @@
          pub_tcp_impl = TheTransportFactory->create_transport_impl (UDP_IMPL_ID, 
                                                      ACE_TEXT("SimpleUdp"), 
                                                      OpenDDS::DCPS::DONT_AUTO_CONFIG);
-         OpenDDS::DCPS::TransportConfiguration_rch config 
+         OpenDDS::DCPS::TransportConfiguration_rch config
            = TheTransportFactory->create_configuration (UDP_IMPL_ID, ACE_TEXT("SimpleUdp"));
-=======
-         pub_tcp_impl = TheTransportFactory->create_transport_impl (TCP_IMPL_ID,
-                                                     "SimpleTcp",
-                                                     ::OpenDDS::DCPS::AUTO_CONFIG);
-        } else {
-         pub_tcp_impl = TheTransportFactory->create_transport_impl (UDP_IMPL_ID,
-                                                     "SimpleUdp",
-                                                     OpenDDS::DCPS::DONT_AUTO_CONFIG);
-         OpenDDS::DCPS::TransportConfiguration_rch config
-           = TheTransportFactory->create_configuration (UDP_IMPL_ID, "SimpleUdp");
->>>>>>> a410e799
 
          OpenDDS::DCPS::SimpleUdpConfiguration* udp_config
            = static_cast <OpenDDS::DCPS::SimpleUdpConfiguration*> (config.in ());
@@ -198,7 +186,6 @@
        /* Initialize the transport for subscriber */
        OpenDDS::DCPS::TransportImpl_rch sub_tcp_impl;
        if (useTCP) {
-<<<<<<< HEAD
          sub_tcp_impl 
            = TheTransportFactory->create_transport_impl (TCP_IMPL_ID+1, 
                                                          ACE_TEXT("SimpleTcp"), 
@@ -208,21 +195,8 @@
            = TheTransportFactory->create_transport_impl(UDP_IMPL_ID+1, 
                                                         ACE_TEXT("SimpleUdp"), 
                                                         OpenDDS::DCPS::DONT_AUTO_CONFIG);
-         OpenDDS::DCPS::TransportConfiguration_rch config 
+         OpenDDS::DCPS::TransportConfiguration_rch config
            = TheTransportFactory->create_configuration (UDP_IMPL_ID+1, ACE_TEXT("SimpleUdp"));
-=======
-         sub_tcp_impl
-           = TheTransportFactory->create_transport_impl (TCP_IMPL_ID+1,
-                                                         "SimpleTcp",
-                                                         ::OpenDDS::DCPS::AUTO_CONFIG);
-       } else {
-         sub_tcp_impl
-           = TheTransportFactory->create_transport_impl(UDP_IMPL_ID+1,
-                                                        "SimpleUdp",
-                                                        OpenDDS::DCPS::DONT_AUTO_CONFIG);
-         OpenDDS::DCPS::TransportConfiguration_rch config
-           = TheTransportFactory->create_configuration (UDP_IMPL_ID+1, "SimpleUdp");
->>>>>>> a410e799
 
          OpenDDS::DCPS::SimpleUdpConfiguration* udp_config
            = static_cast <OpenDDS::DCPS::SimpleUdpConfiguration*> (config.in ());
