--- conflicted
+++ resolved
@@ -20,15 +20,9 @@
       if (CORBA::is_nil (orb))
         {
           // create new ORB
-<<<<<<< HEAD
-          int argc = 2;
-          char* argv[] = {"-ORBEndpoint", "iiop://localhost:12345"};
-          orb_ = CORBA::ORB_init (argc, argv, "SyncServer");
-=======
           int argc = 0;
           //ACE_TCHAR* argv[] = {"-ORBEndpoint", "iiop://localhost:12345"};
           orb_ = CORBA::ORB_init (argc, (ACE_TCHAR **)0, "SyncServer");
->>>>>>> a410e799
           if (CORBA::is_nil (orb_.in())) {
             throw InitError ("SyncServer_i::ctr> Orb init failed.");
           }
