--- conflicted
+++ resolved
@@ -38,19 +38,14 @@
 : publisher_servant_ (0),
   datawriter_servant_ (0),
   foo_datawriter_servant_ (0),
-<<<<<<< HEAD
   pub_id_fname_ (ACE_TEXT("pub_id.txt")),
-  sub_id_ (0),
-=======
-  pub_id_fname_ ("pub_id.txt"),
   sub_id_ (GUID_UNKNOWN),
->>>>>>> a410e799
   history_depth_ (1),
   test_to_run_ (REGISTER_TEST),
   pub_driver_ior_ ("pubdriver.ior"),
   add_new_subscription_ (0),
   shutdown_ (0),
-  sub_ready_filename_("sub_ready.txt")
+  sub_ready_filename_(ACE_TEXT("sub_ready.txt"))
 {
 }
 
@@ -165,7 +160,7 @@
       pub_driver_ior_ = ACE_TEXT_ALWAYS_CHAR(current_arg);
       arg_shifter.consume_arg ();
     }    
-    else if ((current_arg = arg_shifter.get_the_parameter("-f")) != 0)
+    else if ((current_arg = arg_shifter.get_the_parameter(ACE_TEXT("-f"))) != 0)
     {
       sub_ready_filename_ = current_arg;
       arg_shifter.consume_arg ();
@@ -1062,13 +1057,8 @@
   }
 
   // Parse the pub_id from left of ':' char, and remainder to right of ':'.
-<<<<<<< HEAD
   ACE_TString pub_id_str(arg.c_str(), pos);
-  ACE_TString pub_addr_str(arg.c_str() + pos + 1);
-=======
-  std::string pub_id_str(arg,0,pos);
-  this->pub_addr_str_ = std::string (arg,pos+1,std::string::npos); //use 3-arg constructor to build with VC6
->>>>>>> a410e799
+  this->pub_addr_str_ = arg.c_str() + pos + 1;
 
   this->pub_id_fname_ = pub_id_str.c_str();
   this->pub_addr_ = ACE_INET_Addr(this->pub_addr_str_.c_str());
@@ -1131,13 +1121,8 @@
 
 
 void PubDriver::add_new_subscription (
-<<<<<<< HEAD
-    CORBA::Long       reader_id,
-    const char*       sub_addr
-=======
     const OpenDDS::DCPS::RepoId& reader_id,
     const char *                 sub_addr
->>>>>>> a410e799
   )
   ACE_THROW_SPEC ((
     CORBA::SystemException
@@ -1150,13 +1135,8 @@
 
 
 void PubDriver::add_subscription (
-<<<<<<< HEAD
-    CORBA::Long       reader_id,
-    const ACE_TCHAR * sub_addr
-=======
     const OpenDDS::DCPS::RepoId& reader_id,
-    const char *                 sub_addr
->>>>>>> a410e799
+    const ACE_TCHAR* sub_addr
     )
 {
   ::OpenDDS::DCPS::ReaderAssociationSeq associations;
