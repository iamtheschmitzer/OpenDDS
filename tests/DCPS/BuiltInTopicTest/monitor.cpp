--- conflicted
+++ resolved
@@ -52,11 +52,7 @@
 int
 parse_args (int argc, ACE_TCHAR *argv[])
 {
-<<<<<<< HEAD
-  ACE_Get_Opt get_opts (argc, argv, ACE_TEXT("l:d:t:s:p:"));
-=======
-  ACE_Get_Opt get_opts (argc, argv, "l:d:t:s:p:u");
->>>>>>> a410e799
+  ACE_Get_Opt get_opts (argc, argv, ACE_TEXT("l:d:t:s:p:u"));
   int c;
 
   while ((c = get_opts ()) != -1)
