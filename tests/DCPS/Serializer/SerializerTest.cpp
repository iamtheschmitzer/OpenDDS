--- conflicted
+++ resolved
@@ -64,17 +64,10 @@
     {
       const ACE_TCHAR *currentArg = 0;
 
-<<<<<<< HEAD
       if ((currentArg = arg_shifter.get_the_parameter(ACE_TEXT("-c"))) != 0)
-	{
-	  arg_shifter.consume_arg ();
-	}
-=======
-      if ((currentArg = arg_shifter.get_the_parameter("-c")) != 0)
   {
     arg_shifter.consume_arg ();
   }
->>>>>>> a410e799
       else
   {
     arg_shifter.ignore_arg ();
