--- conflicted
+++ resolved
@@ -123,11 +123,7 @@
 
   private:
     /// Map of queues.
-<<<<<<< HEAD
-    typedef OPENDDS_MAP( std::string, OPENDDS_QUEUE(DDS::TypeSupport_ptr) )
-=======
-    typedef OPENDDS_MAP(OPENDDS_STRING, std::queue<DDS::TypeSupport_ptr> )
->>>>>>> 19e8e4e2
+    typedef OPENDDS_MAP(OPENDDS_STRING, OPENDDS_QUEUE(DDS::TypeSupport_ptr) )
             TypeSupportByParticipantQueues;
 
     /// Store type support until it can be registered.
